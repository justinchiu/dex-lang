-- Copyright 2021 Google LLC
--
-- Use of this source code is governed by a BSD-style
-- license that can be found in the LICENSE file or at
-- https://developers.google.com/open-source/licenses/bsd

{-# LANGUAGE AllowAmbiguousTypes #-}
{-# LANGUAGE UndecidableInstances #-}
<<<<<<< HEAD

module Builder where
=======
{-# OPTIONS_GHC -Wno-orphans #-}

module Builder (
  emit, emitHinted, emitOp, emitExpr, emitUnOp,
  buildPureLam, BuilderT (..), Builder (..), ScopableBuilder (..),
  buildScopedAssumeNoDecls,
  Builder2, BuilderM, ScopableBuilder2,
  liftBuilderT, buildBlock, withType, absToBlock, app, add, mul, sub, neg, div',
  iadd, imul, isub, idiv, ilt, ieq, irem,
  fpow, flog, fLitLike, buildPureNaryLam, emitMethod,
  select, getUnpacked, emitUnpacked, unwrapBaseNewtype, unwrapCompoundNewtype,
  fromPair, getFst, getSnd, getProj, getProjRef, getNaryProjRef,
  naryApp, naryAppHinted,
  tabApp, naryTabApp, naryTabAppHinted,
  indexRef, naryIndexRef,
  ptrOffset, unsafePtrLoad,
  getClassDef, getDataCon,
  Emits, EmitsEvidence (..), buildPi, buildNonDepPi,
  buildLam, buildTabLam,
  buildAbs, buildNaryAbs, buildUnaryLamExpr,
  buildNaryLamExpr, buildNaryLamExprFromPi, asNaryLam,
  buildAlt, buildUnaryAtomAlt,
  emitDataDef, emitClassDef, emitInstanceDef, emitDataConName, emitTyConName,
  emitEffectDef, emitHandlerDef, emitEffectOpDef,
  buildCase, emitIf, emitMaybeCase, buildSplitCase,
  emitBlock, emitDecl, emitDecls, BuilderEmissions, emitExprToAtom,
  TopBuilder (..), TopBuilderT (..), liftTopBuilderTWith,
  runTopBuilderT, TopBuilder2, emitBindingDefault,
  emitSourceMap, emitSynthCandidates, addInstanceSynthCandidate,
  emitTopLet, emitImpFunBinding, emitSpecialization, emitAtomRules,
  lookupLoadedModule, bindModule, extendCache, lookupLoadedObject, extendLoadedObjects,
  extendImpCache, queryImpCache, finishSpecializedDict,
  extendSpecializationCache, querySpecializationCache, getCache, emitObjFile, lookupPtrName,
  queryIxDictCache, extendIxDictCache,
  extendObjCache, queryObjCache,
  TopEnvFrag (..), emitPartialTopEnvFrag, emitLocalModuleEnv,
  fabricateEmitsEvidence, fabricateEmitsEvidenceM,
  singletonBinderNest, varsAsBinderNest, typesAsBinderNest,
  liftBuilder, liftEmitBuilder, makeBlock, absToBlockInferringTypes,
  ordinal, indexSetSize, unsafeFromOrdinal, projectIxFinMethod,
  telescopicCapture, unpackTelescope,
  applyRecon, applyReconAbs, applyIxMethod,
  emitRunWriter, emitRunState, emitRunReader, buildFor, unzipTab, buildForAnn,
  zeroAt, zeroLike, maybeTangentType, tangentType,
  addTangent, tangentBaseMonoidFor,
  buildEffLam, catMaybesE, runMaybeWhile,
  ReconAbs, ReconstructAtom (..), buildNullaryPi, buildNaryPi,
  HoistingTopBuilder (..), liftTopBuilderHoisted,
  DoubleBuilderT (..), DoubleBuilder, liftDoubleBuilderT,
  liftDoubleBuilderTNoEmissions, runDoubleBuilderT, toposortAnnVars
  ) where
>>>>>>> 9b845853

import Control.Applicative
import Control.Monad
import Control.Monad.Reader
import Control.Monad.Writer.Strict hiding (Alt)
import Control.Monad.State.Strict (MonadState (..), StateT (..), runStateT)
import qualified Data.Map.Strict as M
import Data.Maybe (isJust)
import Data.Foldable (toList)
import Data.Functor ((<&>))
import Data.Graph (graphFromEdges, topSort)
import Data.List.NonEmpty (NonEmpty (..), nonEmpty)
import Data.Text.Prettyprint.Doc (Pretty (..), group, line, nest)
import Foreign.Ptr

import qualified Unsafe.Coerce as TrulyUnsafe

import CheapReduction
import Core
import Err
import IRVariants
import LabeledItems
import MTL1
import Subst
import Name
import PPrint (prettyBlock)
import QueryType
import RawName qualified as R
import Types.Core
import Types.Imp
import Types.Primitives
import Types.Source
import Util (enumerate, transitiveClosureM, bindM2, toSnocList, (...))

-- === Ordinary (local) builder class ===

class (EnvReader m, EnvExtender m, Fallible1 m, IRRep r)
      => Builder (r::IR) (m::MonadKind1) | m -> r where
  rawEmitDecl :: Emits n => NameHint -> LetAnn -> Expr r n -> m n (AtomName r n)

class Builder r m => ScopableBuilder (r::IR) (m::MonadKind1) | m -> r where
  buildScoped
    :: SinkableE e
    => (forall l. (Emits l, DExt n l) => m l (e l))
    -> m n (Abs (Nest (Decl r)) e n)

type SBuilder = Builder SimpIR
type CBuilder = Builder CoreIR

type Builder2         (r::IR) (m :: MonadKind2) = forall i. Builder         r (m i)
type ScopableBuilder2 (r::IR) (m :: MonadKind2) = forall i. ScopableBuilder r (m i)

emitDecl :: (Builder r m, Emits n) => NameHint -> LetAnn -> Expr r n -> m n (AtomName r n)
emitDecl _ _ (Atom (Var n)) = return n
emitDecl hint ann expr = rawEmitDecl hint ann expr
{-# INLINE emitDecl #-}

emit :: (Builder r m, Emits n) => Expr r n -> m n (AtomName r n)
emit expr = emitDecl noHint PlainLet expr
{-# INLINE emit #-}

emitHinted :: (Builder r m, Emits n) => NameHint -> Expr r n -> m n (AtomName r n)
emitHinted hint expr = emitDecl hint PlainLet expr
{-# INLINE emitHinted #-}

emitOp :: (Builder r m, Emits n) => PrimOp (Atom r n) -> m n (Atom r n)
emitOp op = Var <$> emit (PrimOp op)
{-# INLINE emitOp #-}

emitExpr :: (Builder r m, Emits n) => Expr r n -> m n (Atom r n)
emitExpr expr = Var <$> emit expr
{-# INLINE emitExpr #-}

emitUnOp :: (Builder r m, Emits n) => UnOp -> Atom r n -> m n (Atom r n)
emitUnOp op x = emitOp $ UnOp op x
{-# INLINE emitUnOp #-}

emitBlock :: (Builder r m, Emits n) => Block r n -> m n (Atom r n)
emitBlock (Block _ decls result) = emitDecls decls result

emitDecls :: (Builder r m, Emits n, RenameE e, SinkableE e)
          => Nest (Decl r) n l -> e l -> m n (e n)
emitDecls decls result = runSubstReaderT idSubst $ emitDecls' decls result

emitDecls' :: (Builder r m, Emits o, RenameE e, SinkableE e)
           => Nest (Decl r) i i' -> e i' -> SubstReaderT Name m i o (e o)
emitDecls' Empty e = renameM e
emitDecls' (Nest (Let b (DeclBinding ann _ expr)) rest) e = do
  expr' <- renameM expr
  v <- emitDecl (getNameHint b) ann expr'
  extendSubst (b @> v) $ emitDecls' rest e

emitExprToAtom :: (Builder r m, Emits n) => Expr r n -> m n (Atom r n)
emitExprToAtom (Atom atom) = return atom
emitExprToAtom expr = Var <$> emit expr
{-# INLINE emitExprToAtom #-}

buildScopedAssumeNoDecls :: (SinkableE e, ScopableBuilder r m)
  => (forall l. (Emits l, DExt n l) => m l (e l))
  -> m n (e n)
buildScopedAssumeNoDecls cont = do
  buildScoped cont >>= \case
    (Abs Empty e) -> return e
    _ -> error "Expected no decl emissions"
{-# INLINE buildScopedAssumeNoDecls #-}

-- === "Hoisting" top-level builder class ===

-- `emitHoistedEnv` lets you emit top env fragments, like cache entries or
-- top-level function definitions, from within a local context. The operation
-- may fail, returning `Nothing`, because the emission might mention local
-- variables that can't be hoisted the top level.
class (EnvReader m, MonadFail1 m) => HoistingTopBuilder frag m | m -> frag where
  emitHoistedEnv :: (SinkableE e, RenameE e, HoistableE e)
                 => Abs frag e n -> m n (Maybe (e n))
  canHoistToTop :: HoistableE e => e n -> m n Bool

liftTopBuilderHoisted
  :: (EnvReader m, RenameE e, SinkableE e, HoistableE e)
  => (forall l. (Mut l, DExt n l) => TopBuilderM l (e l))
  -> m n (Abs TopEnvFrag e n)
liftTopBuilderHoisted cont = do
  env <- unsafeGetEnv
  Distinct <- getDistinct
  return $ runHardFail $ runTopBuilderT env $ localTopBuilder cont

liftTopBuilderAndEmit
  :: (HoistingTopBuilder TopEnvFrag m, RenameE e, SinkableE e, HoistableE e)
  => (forall l. (Mut l, DExt n l) => TopBuilderM l (e l))
  -> m n (Maybe (e n))
liftTopBuilderAndEmit cont = do
  liftTopBuilderHoisted cont >>= emitHoistedEnv

newtype DoubleBuilderT (r::IR) (topEmissions::B) (m::MonadKind) (n::S) (a:: *) =
  DoubleBuilderT { runDoubleBuilderT' :: DoubleInplaceT Env topEmissions (BuilderEmissions r) m n a }
  deriving ( Functor, Applicative, Monad, MonadFail, Fallible
           , CtxReader, MonadIO, Catchable, MonadReader r')

deriving instance (ExtOutMap Env frag, HoistableB frag, OutFrag frag, Fallible m, IRRep r)
                  => ScopeReader (DoubleBuilderT r frag m)

type DoubleBuilder r = DoubleBuilderT r TopEnvFrag HardFailM

liftDoubleBuilderTNoEmissions
  :: (EnvReader m, Fallible m', IRRep r) => DoubleBuilderT r UnitB m' n a -> m n (m' a)
liftDoubleBuilderTNoEmissions cont = do
  env <- unsafeGetEnv
  Distinct <- getDistinct
  return do
    Abs UnitB (DoubleInplaceTResult REmpty (LiftE ans)) <-
      -- XXX: it's safe to use `unsafeCoerceM1` here. We don't need the rank-2
      -- trick because we've specialized on the `UnitB` case, so there can't be
      -- any top emissions.
      runDoubleInplaceT env $ unsafeCoerceM1 $ runDoubleBuilderT' $ LiftE <$> cont
    return ans

-- TODO: do we really need to play these rank-2 games here?
liftDoubleBuilderT
  :: ( EnvReader m, Fallible m', SinkableE e, RenameE e
     , ExtOutMap Env frag, OutFrag frag, IRRep r)
  => (forall l. DExt n l => DoubleBuilderT r frag m' l (e l))
  -> m n (m' (Abs frag e n))
liftDoubleBuilderT cont = do
  env <- unsafeGetEnv
  Distinct <- getDistinct
  return $ runDoubleBuilderT env cont

runDoubleBuilderT
  :: ( Distinct n, Fallible m, SinkableE e, RenameE e
     , ExtOutMap Env frag, OutFrag frag, IRRep r)
  => Env n
  -> (forall l. DExt n l => DoubleBuilderT r frag m l (e l))
  -> m (Abs frag e n)
runDoubleBuilderT env cont = do
  Abs envFrag (DoubleInplaceTResult REmpty e) <-
    runDoubleInplaceT env $ runDoubleBuilderT' cont
  return $ Abs envFrag e

instance (ExtOutMap Env f, OutFrag f, RenameB f, HoistableB f, Fallible m, IRRep r)
  => HoistingTopBuilder f (DoubleBuilderT r f m) where
  emitHoistedEnv ab = DoubleBuilderT $ emitDoubleInplaceTHoisted ab
  {-# INLINE emitHoistedEnv #-}
  canHoistToTop e = DoubleBuilderT $ canHoistToTopDoubleInplaceT e
  {-# INLINE canHoistToTop #-}

instance (ExtOutMap Env frag, HoistableB frag, OutFrag frag, Fallible m, IRRep r)
          => EnvReader (DoubleBuilderT r frag m) where
  unsafeGetEnv = DoubleBuilderT $ liftDoubleInplaceT $ unsafeGetEnv

instance ( RenameB frag, HoistableB frag, OutFrag frag
         , ExtOutMap Env frag, Fallible m, IRRep r)
        => Builder r (DoubleBuilderT r frag m) where
  rawEmitDecl hint ann e = DoubleBuilderT $ liftDoubleInplaceT $ runBuilderT' $ emitDecl hint ann e

instance ( RenameB frag, HoistableB frag, OutFrag frag
         , ExtOutMap Env frag, Fallible m, IRRep r)
         => ScopableBuilder r (DoubleBuilderT r frag m) where
  -- TODO: find a safe API for DoubleInplaceT sufficient to implement this
  buildScoped cont = DoubleBuilderT do
    (ans, decls) <- UnsafeMakeDoubleInplaceT $
      StateT \s@(topScope, _) -> do
        Abs rdecls (PairE e (LiftE topDecls)) <-
          locallyMutableInplaceT do
            (e, (_, topDecls)) <- flip runStateT (topScope, emptyOutFrag) $
               unsafeRunDoubleInplaceT $ runDoubleBuilderT' do
                 Emits <- fabricateEmitsEvidenceM
                 Distinct <- getDistinct
                 cont
            return $ PairE e $ LiftE topDecls
        return ((Abs (unRNest rdecls) e, topDecls), s)
    unsafeEmitDoubleInplaceTHoisted decls
    return ans
  {-# INLINE buildScoped #-}

-- TODO: derive this instead
instance ( IRRep r, RenameB frag, HoistableB frag, OutFrag frag
         , ExtOutMap Env frag, Fallible m)
         => EnvExtender (DoubleBuilderT r frag m) where
  refreshAbs ab cont = DoubleBuilderT do
    (ans, decls) <- UnsafeMakeDoubleInplaceT do
      StateT \s@(topScope, _) -> do
        (ans, (_, decls)) <- refreshAbs ab \b e -> do
          flip runStateT (topScope, emptyOutFrag) $
            unsafeRunDoubleInplaceT $ runDoubleBuilderT' $ cont b e
        return ((ans, decls), s)
    unsafeEmitDoubleInplaceTHoisted decls
    return ans
  {-# INLINE refreshAbs #-}

instance (SinkableV v, HoistingTopBuilder f m) => HoistingTopBuilder f (SubstReaderT v m i) where
  emitHoistedEnv ab = SubstReaderT $ lift $ emitHoistedEnv ab
  {-# INLINE emitHoistedEnv #-}
  canHoistToTop e = SubstReaderT $ lift $ canHoistToTop e
  {-# INLINE canHoistToTop #-}

-- === Top-level builder class ===

class (EnvReader m, MonadFail1 m) => TopBuilder (m::MonadKind1) where
  -- `emitBinding` is expressible in terms of `emitEnv` but it can be
  -- implemented more efficiently by avoiding a double substitution
  -- XXX: emitBinding/emitEnv don't extend the synthesis candidates
  -- TODO: do we actually need `emitBinding`? Top emissions probably aren't hot.
  emitBinding :: Mut n => Color c => NameHint -> Binding c n -> m n (Name c n)
  emitEnv :: (Mut n, SinkableE e, RenameE e) => Abs TopEnvFrag e n -> m n (e n)
  emitNamelessEnv :: TopEnvFrag n n -> m n ()
  localTopBuilder :: SinkableE e
                  => (forall l. (Mut l, DExt n l) => m l (e l))
                  -> m n (Abs TopEnvFrag e n)

emitBindingDefault :: (TopBuilder m, Mut n, Color c) => NameHint -> Binding c n -> m n (Name c n)
emitBindingDefault hint binding = do
  ab <- liftEnvReaderM $ withFreshBinder hint binding \b'-> do
    let topFrag = TopEnvFrag (toEnvFrag (b':>binding)) mempty
    return $ Abs topFrag $ binderName b'
  emitEnv ab

emitPartialTopEnvFrag :: TopBuilder m => PartialTopEnvFrag n -> m n ()
emitPartialTopEnvFrag frag = emitNamelessEnv $ TopEnvFrag emptyOutFrag frag

emitLocalModuleEnv :: TopBuilder m => ModuleEnv n -> m n ()
emitLocalModuleEnv env = emitPartialTopEnvFrag $ mempty { fragLocalModuleEnv = env }

emitSourceMap :: TopBuilder m => SourceMap n -> m n ()
emitSourceMap sm = emitLocalModuleEnv $ mempty {envSourceMap = sm}

emitSynthCandidates :: TopBuilder m => SynthCandidates n -> m n ()
emitSynthCandidates sc = emitLocalModuleEnv $ mempty {envSynthCandidates = sc}

addInstanceSynthCandidate :: TopBuilder m => ClassName n -> InstanceName n -> m n ()
addInstanceSynthCandidate className instanceName =
  emitSynthCandidates $ SynthCandidates [] (M.singleton className [instanceName])

emitAtomRules :: TopBuilder m => AtomName CoreIR n -> AtomRules n -> m n ()
emitAtomRules v rules = emitNamelessEnv $
  TopEnvFrag emptyOutFrag $ mempty { fragCustomRules = CustomRules $ M.singleton v rules }

emitTopLet :: (Mut n, TopBuilder m) => NameHint -> LetAnn -> Expr CoreIR n -> m n (AtomName CoreIR n)
emitTopLet hint letAnn expr = do
  ty <- getType expr
  emitBinding hint $ AtomNameBinding $ LetBound (DeclBinding letAnn ty expr)

emitTopFunBinding :: (Mut n, TopBuilder m) => NameHint -> TopFunDef n -> LamExpr SimpIR n -> m n (TopFunName n)
emitTopFunBinding hint def f = do
  ty <- getNaryLamExprType f
  emitBinding hint $ TopFunBinding $ DexTopFun def ty f Waiting

updateTopFunStatus :: (Mut n, TopBuilder m) => TopFunName n -> EvalStatus (TopFunLowerings n) -> m n ()
updateTopFunStatus f status =
  emitPartialTopEnvFrag $ mempty {fragTopFunUpdates = toSnocList [(f, status)]}

bindModule :: (Mut n, TopBuilder m) => ModuleSourceName -> ModuleName n -> m n ()
bindModule sourceName internalName = do
  let loaded = LoadedModules $ M.singleton sourceName internalName
  emitPartialTopEnvFrag $ mempty {fragLoadedModules = loaded}

lookupLoadedModule:: EnvReader m => ModuleSourceName -> m n (Maybe (ModuleName n))
lookupLoadedModule name = do
  loadedModules <- withEnv $ envLoadedModules . topEnv
  return $ M.lookup name $ fromLoadedModules loadedModules

lookupLoadedObject :: EnvReader m => FunObjCodeName n -> m n (Maybe NativeFunction)
lookupLoadedObject name = do
  loadedObjects <- withEnv $ envLoadedObjects . topEnv
  return $ M.lookup name $ fromLoadedObjects loadedObjects

extendLoadedObjects :: (Mut n, TopBuilder m) => FunObjCodeName n -> NativeFunction -> m n ()
extendLoadedObjects name ptr = do
  let loaded = LoadedObjects $ M.singleton name ptr
  emitPartialTopEnvFrag $ mempty {fragLoadedObjects = loaded}

extendCache :: TopBuilder m => Cache n -> m n ()
extendCache cache = emitPartialTopEnvFrag $ mempty {fragCache = cache}

extendSpecializationCache :: TopBuilder m => SpecializationSpec n -> TopFunName n -> m n ()
extendSpecializationCache specialization f =
  extendCache $ mempty { specializationCache = eMapSingleton specialization f }

querySpecializationCache :: EnvReader m => SpecializationSpec n -> m n (Maybe (TopFunName n))
querySpecializationCache specialization = do
  cache <- specializationCache <$> getCache
  return $ lookupEMap cache specialization

queryIxDictCache :: EnvReader m => AbsDict n -> m n (Maybe (Name SpecializedDictNameC n))
queryIxDictCache d = do
  cache <- ixDictCache <$> getCache
  return $ lookupEMap cache d

queryLinearizationCache :: EnvReader m => LinearizationSpec n -> m n (Maybe (TopFunName n, TopFunName n))
queryLinearizationCache s = do
  cache <- linearizationCache <$> getCache
  return $ fmap fromPairE $ lookupEMap cache s

extendLinearizationCache
  :: (TopBuilder m, Fallible1 m, Mut n)
  => LinearizationSpec n -> (TopFunName n, TopFunName n) -> m n ()
extendLinearizationCache s fs =
  extendCache $ mempty { linearizationCache = eMapSingleton s (toPairE fs) }

queryObjCache :: EnvReader m => TopFunName n -> m n (Maybe (FunObjCodeName n))
queryObjCache v = lookupEnv v >>= \case
  TopFunBinding (DexTopFun _ _ _ (Finished impl)) -> return $ Just $ topFunObjCode impl
  _ -> return Nothing

emitObjFile
  :: (Mut n, TopBuilder m)
  => NameHint -> FunObjCode -> LinktimeNames  n
  -> m n (FunObjCodeName n)
emitObjFile hint objFile names = do
  emitBinding hint $ FunObjCodeBinding objFile names

lookupPtrName :: EnvReader m => PtrName n -> m n (PtrType, Ptr ())
lookupPtrName v = lookupEnv v >>= \case
  PtrBinding ty p -> case p of
    PtrLitVal ptr -> return (ty, ptr)
    PtrSnapshot _ -> error "this case is only for serialization"
    NullPtr       -> error "not implemented"

getCache :: EnvReader m => m n (Cache n)
getCache = withEnv $ envCache . topEnv

newtype TopBuilderT (m::MonadKind) (n::S) (a:: *) =
  TopBuilderT { runTopBuilderT' :: InplaceT Env TopEnvFrag m n a }
  deriving ( Functor, Applicative, Monad, MonadFail, Fallible
           , CtxReader, ScopeReader, MonadTrans1, MonadReader r
           , MonadWriter w, MonadState s, MonadIO, Catchable)

type TopBuilderM = TopBuilderT HardFailM

-- We use this to implement things that look like `local` from `MonadReader`.
-- Does it make sense to but it in a transformer-like class, like we do with
-- `lift11`?
liftTopBuilderTWith :: Monad m => (forall a'. m a' -> m a')
                    -> TopBuilderT m n a -> TopBuilderT m n a
liftTopBuilderTWith modifyInner cont = TopBuilderT $
  liftBetweenInplaceTs modifyInner id id (runTopBuilderT' cont)

instance Fallible m => EnvReader (TopBuilderT m) where
  unsafeGetEnv = TopBuilderT $ getOutMapInplaceT
  {-# INLINE unsafeGetEnv #-}

instance Fallible m => TopBuilder (TopBuilderT m) where
  emitBinding hint binding = do
    Abs b v <- freshNameM hint
    let ab = Abs (b:>binding) v
    ab' <- liftEnvReaderM $ refreshAbs ab \b' v' -> do
      let envFrag = toEnvFrag b'
      let scs = bindingsFragToSynthCandidates envFrag
      let topFrag = TopEnvFrag envFrag $
            mempty { fragLocalModuleEnv = mempty { envSynthCandidates = scs} }
      return $ Abs topFrag v'
    TopBuilderT $ extendInplaceT ab'

  emitEnv ab = TopBuilderT $ extendInplaceT ab
  {-# INLINE emitEnv #-}

  emitNamelessEnv bs = TopBuilderT $ extendTrivialInplaceT bs
  {-# INLINE emitNamelessEnv #-}

  localTopBuilder cont = TopBuilderT $
    locallyMutableInplaceT $ runTopBuilderT' cont
  {-# INLINE localTopBuilder #-}

instance (SinkableV v, TopBuilder m) => TopBuilder (SubstReaderT v m i) where
  emitBinding hint binding = SubstReaderT $ lift $ emitBinding hint binding
  {-# INLINE emitBinding #-}
  emitEnv ab = SubstReaderT $ lift $ emitEnv ab
  {-# INLINE emitEnv #-}
  emitNamelessEnv bs = SubstReaderT $ lift $ emitNamelessEnv bs
  {-# INLINE emitNamelessEnv #-}
  localTopBuilder cont = SubstReaderT $ ReaderT \env -> do
    localTopBuilder do
      Distinct <- getDistinct
      runReaderT (runSubstReaderT' cont) (sink env)
  {-# INLINE localTopBuilder #-}

runTopBuilderT
  :: (Fallible m, Distinct n)
  => Env n
  -> TopBuilderT m n a
  -> m a
runTopBuilderT bindings cont = do
  liftM snd $ runInplaceT bindings $ runTopBuilderT' $ cont
{-# INLINE runTopBuilderT #-}

type TopBuilder2 (r::IR) (m :: MonadKind2) = forall i. TopBuilder (m i)

instance (SinkableE e, HoistableState e, TopBuilder m) => TopBuilder (StateT1 e m) where
  emitBinding hint binding = lift11 $ emitBinding hint binding
  {-# INLINE emitBinding #-}
  emitEnv ab = lift11 $ emitEnv ab
  {-# INLINE emitEnv #-}
  emitNamelessEnv frag = lift11 $ emitNamelessEnv frag
  {-# INLINE emitNamelessEnv #-}
  localTopBuilder _ = error "not implemented"

-- === BuilderT ===

type BuilderEmissions r = RNest (Decl r)

newtype BuilderT (r::IR) (m::MonadKind) (n::S) (a:: *) =
  BuilderT { runBuilderT' :: InplaceT Env (BuilderEmissions r) m n a }
  deriving ( Functor, Applicative, Monad, MonadTrans1, MonadFail, Fallible
           , Catchable, CtxReader, ScopeReader, Alternative, Searcher
           , MonadWriter w, MonadReader r')

type BuilderM (r::IR) = BuilderT r HardFailM

instance (MonadState s m, IRRep r) => MonadState s (BuilderT r m n) where
  get :: BuilderT r m n s
  get = BuilderT $ UnsafeMakeInplaceT \env decls -> do
    s <- get
    return (s, unsafeCoerceB decls, unsafeCoerceE env)

  put :: s -> BuilderT r m n ()
  put s = BuilderT $ UnsafeMakeInplaceT \env decls -> do
    put s
    return ((), unsafeCoerceB decls, unsafeCoerceE env)

liftBuilderT :: (Fallible m, EnvReader m', IRRep r) => BuilderT r m n a -> m' n (m a)
liftBuilderT cont = do
  env <- unsafeGetEnv
  Distinct <- getDistinct
  return do
    (REmpty, result) <- runInplaceT env $ runBuilderT' cont
    return result
{-# INLINE liftBuilderT #-}

liftBuilder :: (EnvReader m, IRRep r) => BuilderM r n a -> m n a
liftBuilder cont = liftM runHardFail $ liftBuilderT cont
{-# INLINE liftBuilder #-}

-- TODO: This should not fabricate Emits evidence!!
-- XXX: this uses unsafe functions in its implementations. It should be safe to
-- use, but be careful changing it.
liftEmitBuilder :: (Builder r m, SinkableE e, RenameE e)
                => BuilderM r n (e n) -> m n (e n)
liftEmitBuilder cont = do
  env <- unsafeGetEnv
  Distinct <- getDistinct
  let (result, decls, _) = runHardFail $ unsafeRunInplaceT (runBuilderT' cont) env emptyOutFrag
  Emits <- fabricateEmitsEvidenceM
  emitDecls (unsafeCoerceB $ unRNest decls) result

instance (IRRep r, Fallible m) => ScopableBuilder r (BuilderT r m) where
  buildScoped cont = BuilderT do
    Abs rdecls e <- locallyMutableInplaceT $
      runBuilderT' do
        Emits <- fabricateEmitsEvidenceM
        Distinct <- getDistinct
        cont
    return $ Abs (unRNest rdecls) e
  {-# INLINE buildScoped #-}

newtype BuilderDeclEmission (r::IR) (n::S) (l::S) = BuilderDeclEmission (Decl r n l)
instance IRRep r => ExtOutMap Env (BuilderDeclEmission r) where
  extendOutMap env (BuilderDeclEmission d) = env `extendOutMap` toEnvFrag d
  {-# INLINE extendOutMap #-}
instance IRRep r => ExtOutFrag (BuilderEmissions r) (BuilderDeclEmission r) where
  extendOutFrag rn (BuilderDeclEmission d) = RNest rn d
  {-# INLINE extendOutFrag #-}

<<<<<<< HEAD
instance (IRRep r, Fallible m) => Builder r (BuilderT r m) where
  emitDecl hint ann expr = do
=======
instance Fallible m => Builder r (BuilderT r m) where
  rawEmitDecl hint ann expr = do
>>>>>>> 9b845853
    ty <- getType expr
    BuilderT $ freshExtendSubInplaceT hint \b ->
      (BuilderDeclEmission $ Let b $ DeclBinding ann ty expr, binderName b)
  {-# INLINE rawEmitDecl #-}

instance (IRRep r, Fallible m) => EnvReader (BuilderT r m) where
  unsafeGetEnv = BuilderT $ getOutMapInplaceT
  {-# INLINE unsafeGetEnv #-}

instance (IRRep r, Fallible m) => EnvExtender (BuilderT r m) where
  refreshAbs ab cont = BuilderT $ refreshAbs ab \b e -> runBuilderT' $ cont b e
  {-# INLINE refreshAbs #-}

instance (SinkableV v, ScopableBuilder r m) => ScopableBuilder r (SubstReaderT v m i) where
  buildScoped cont = SubstReaderT $ ReaderT \env ->
    buildScoped $
      runReaderT (runSubstReaderT' cont) (sink env)
  {-# INLINE buildScoped #-}

instance (SinkableV v, Builder r m) => Builder r (SubstReaderT v m i) where
  rawEmitDecl hint ann expr = SubstReaderT $ lift $ emitDecl hint ann expr
  {-# INLINE rawEmitDecl #-}

instance (SinkableE e, ScopableBuilder r m) => ScopableBuilder r (OutReaderT e m) where
  buildScoped cont = OutReaderT $ ReaderT \env ->
    buildScoped do
      env' <- sinkM env
      runReaderT (runOutReaderT' cont) env'
  {-# INLINE buildScoped #-}

instance (SinkableE e, Builder r m) => Builder r (OutReaderT e m) where
  rawEmitDecl hint ann expr =
    OutReaderT $ lift $ emitDecl hint ann expr
  {-# INLINE rawEmitDecl #-}

instance (SinkableE e, ScopableBuilder r m) => ScopableBuilder r (ReaderT1 e m) where
  buildScoped cont = ReaderT1 $ ReaderT \env ->
    buildScoped do
      env' <- sinkM env
      runReaderT (runReaderT1' cont) env'
  {-# INLINE buildScoped #-}

instance (SinkableE e, Builder r m) => Builder r (ReaderT1 e m) where
  rawEmitDecl hint ann expr =
    ReaderT1 $ lift $ emitDecl hint ann expr
  {-# INLINE rawEmitDecl #-}

instance (SinkableE e, HoistableState e, Builder r m) => Builder r (StateT1 e m) where
  rawEmitDecl hint ann expr = lift11 $ emitDecl hint ann expr
  {-# INLINE rawEmitDecl #-}

instance (SinkableE e, HoistableState e, ScopableBuilder r m) => ScopableBuilder r (StateT1 e m) where
  buildScoped cont = StateT1 \s -> do
    Abs decls (e `PairE` s') <- buildScoped $ liftM toPairE $ runStateT1 cont =<< sinkM s
    let s'' = hoistState s decls s'
    return (Abs decls e, s'')
  {-# INLINE buildScoped #-}

instance (SinkableE e, HoistableState e, HoistingTopBuilder frag m)
  => HoistingTopBuilder frag (StateT1 e m) where
  emitHoistedEnv ab = lift11 $ emitHoistedEnv ab
  {-# INLINE emitHoistedEnv #-}
  canHoistToTop e = lift11 $ canHoistToTop e
  {-# INLINE canHoistToTop #-}

instance (SinkableE e, HoistingTopBuilder frag m)
  => HoistingTopBuilder frag (ReaderT1 e m) where
  emitHoistedEnv ab = lift11 $ emitHoistedEnv ab
  {-# INLINE emitHoistedEnv #-}
  canHoistToTop e = lift11 $ canHoistToTop e
  {-# INLINE canHoistToTop #-}

instance Builder r m => Builder r (MaybeT1 m) where
  rawEmitDecl hint ann expr = lift11 $ emitDecl hint ann expr
  {-# INLINE rawEmitDecl #-}

-- === Emits predicate ===

-- We use the `Emits` predicate on scope parameters to indicate that we may emit
-- decls. This lets us ensure that a computation *doesn't* emit decls, by
-- supplying a fresh name without supplying the `Emits` predicate.

class Mut n => Emits (n::S)
data EmitsEvidence (n::S) where
  Emits :: Emits n => EmitsEvidence n
instance Emits UnsafeS

fabricateEmitsEvidence :: forall n. EmitsEvidence n
fabricateEmitsEvidence = withFabricatedEmits @n Emits
{-# INLINE fabricateEmitsEvidence #-}

fabricateEmitsEvidenceM :: forall m n. Monad1 m => m n (EmitsEvidence n)
fabricateEmitsEvidenceM = return fabricateEmitsEvidence
{-# INLINE fabricateEmitsEvidenceM #-}

withFabricatedEmits :: forall n a. (Emits n => a) -> a
withFabricatedEmits cont = fromWrapWithEmits
 ( TrulyUnsafe.unsafeCoerce ( WrapWithEmits cont :: WrapWithEmits n       a
                                               ) :: WrapWithEmits UnsafeS a)
{-# INLINE withFabricatedEmits #-}

newtype WrapWithEmits n r =
  WrapWithEmits { fromWrapWithEmits :: Emits n => r }

-- === lambda-like things ===

buildBlock
  :: ScopableBuilder r m
  => (forall l. (Emits l, DExt n l) => m l (Atom r l))
  -> m n (Block r n)
buildBlock cont = buildScoped (cont >>= withType) >>= computeAbsEffects >>= absToBlock

withType :: ((EnvReader m, IRRep r), HasType r e) => e l -> m l ((e `PairE` Type r) l)
withType e = do
  ty <- {-# SCC blockTypeNormalization #-} cheapNormalize =<< getType e
  return $ e `PairE` ty
{-# INLINE withType #-}

makeBlock :: IRRep r => Nest (Decl r) n l -> EffectRow r l -> Atom r l -> Type r l -> Block r n
makeBlock decls effs atom ty = Block (BlockAnn ty' effs') decls atom where
  ty' = ignoreHoistFailure $ hoist decls ty
  effs' = ignoreHoistFailure $ hoist decls effs
{-# INLINE makeBlock #-}

absToBlockInferringTypes :: (EnvReader m, IRRep r) => Abs (Nest (Decl r)) (Atom r) n -> m n (Block r n)
absToBlockInferringTypes ab = liftEnvReaderM do
  abWithEffs <-  computeAbsEffects ab
  refreshAbs abWithEffs \decls (effs `PairE` result) -> do
    ty <- cheapNormalize =<< getType result
    return $ ignoreExcept $
      absToBlock $ Abs decls (effs `PairE` (result `PairE` ty))
{-# INLINE absToBlockInferringTypes #-}

absToBlock
  :: (Fallible m, IRRep r)
  => Abs (Nest (Decl r)) (EffectRow r `PairE` (Atom r `PairE` Type r)) n -> m (Block r n)
absToBlock (Abs decls (effs `PairE` (result `PairE` ty))) = do
  let msg = "Block:" <> nest 1 (prettyBlock decls result) <> line
            <> group ("Of type:" <> nest 2 (line <> pretty ty)) <> line
            <> group ("With effects:" <> nest 2 (line <> pretty effs))
  ty' <- liftHoistExcept' (docAsStr msg) $ hoist decls ty
  effs' <- liftHoistExcept' (docAsStr msg) $ hoist decls effs
  return $ Block (BlockAnn ty' effs') decls result
{-# INLINE absToBlock #-}

makeBlockFromDecls :: (EnvReader m, IRRep r) => Abs (Nest (Decl r)) (Atom r) n -> m n (Block r n)
makeBlockFromDecls (Abs Empty result) = return $ AtomicBlock result
makeBlockFromDecls ab = liftEnvReaderM $ refreshAbs ab \decls result -> do
  ty <- getType result
  effs <- declNestEffects decls
  PairE ty' effs' <- return $ ignoreHoistFailure $ hoist decls $ PairE ty effs
  return $ Block (BlockAnn ty' effs') decls result
{-# INLINE makeBlockFromDecls #-}

buildPureLam :: (ScopableBuilder CoreIR m)
             => NameHint -> Arrow -> CType n
             -> (forall l. (Emits l, DExt n l) => AtomName CoreIR l -> m l (CAtom l))
             -> m n (CAtom n)
buildPureLam hint arr ty body = do
  buildLamGeneral hint arr ty (const $ return Pure) \v -> do
    Distinct <- getDistinct
    body v

buildLam
  :: ScopableBuilder CoreIR m
  => NameHint -> Arrow -> CType n -> EffectRow CoreIR n
  -> (forall l. (Emits l, DExt n l) => AtomName CoreIR l -> m l (CAtom l))
  -> m n (CAtom n)
buildLam hint arr ty eff body = buildLamGeneral hint arr ty (const $ sinkM eff) body

buildNullaryPi
  :: CBuilder m
  => EffectRow CoreIR n -> (forall l. DExt n l => m l (CType l)) -> m n (CType n)
buildNullaryPi effs cont =
  Pi <$> buildPi noHint PlainArrow UnitTy \_ -> do
    resultTy <- cont
    return (sink effs, resultTy)

buildLamGeneral
  :: ScopableBuilder CoreIR m
  => NameHint -> Arrow -> CType n
  -> (forall l.           DExt n l  => AtomName CoreIR l -> m l (EffectRow CoreIR l))
  -> (forall l. (Emits l, DExt n l) => AtomName CoreIR l -> m l (CAtom l))
  -> m n (CAtom n)
buildLamGeneral hint arr ty fEff fBody = do
  withFreshBinder hint (LamBinding arr ty) \b -> do
    let v = binderName b
    effs <- fEff v
    body <- withAllowedEffects effs $ buildBlock $ fBody $ sink v
    return $ Lam (UnaryLamExpr (b:>ty) body) arr (Abs (b:>ty) effs)

-- Body must be an Atom because otherwise the nullary case would require
-- emitting decls into the enclosing scope.
buildPureNaryLam :: ScopableBuilder CoreIR m
                 => EmptyAbs (Nest PiBinder) n
                 -> (forall l. DExt n l => [AtomName CoreIR l] -> m l (CAtom l))
                 -> m n (CAtom n)
buildPureNaryLam (EmptyAbs Empty) cont = do
  Distinct <- getDistinct
  cont []
buildPureNaryLam (EmptyAbs (Nest (PiBinder b ty arr) rest)) cont = do
  buildPureLam (getNameHint b) arr ty \x -> do
    rest' <- applyRename (b@>x) $ EmptyAbs rest
    buildPureNaryLam rest' \xs -> do
      x' <- sinkM x
      cont (x':xs)
buildPureNaryLam _ _ = error "impossible"

buildPi :: (Fallible1 m, CBuilder m)
        => NameHint -> Arrow -> CType n
        -> (forall l. DExt n l => AtomName CoreIR l -> m l (EffectRow CoreIR l, CType l))
        -> m n (PiType n)
buildPi hint arr ty body =
  withFreshBinder hint (PiBinding arr ty) \b -> do
    (effs, resultTy) <- body $ binderName b
    return $ PiType (PiBinder b ty arr) effs resultTy

buildNaryPi
  :: CBuilder m
  => EmptyAbs (Nest (Binder CoreIR)) n
  -> (forall l. (Distinct l, DExt n l) => [AtomName CoreIR l] -> m l (CType l))
  -> m n (CType n)
buildNaryPi (Abs Empty UnitE) cont = do
  Distinct <- getDistinct
  cont []
buildNaryPi (Abs (Nest (b:>ty) bs) UnitE) cont = do
  Pi <$> buildPi (getNameHint b) PlainArrow ty \v -> do
    bs' <- applyRename (b@>v) $ EmptyAbs bs
    piTy <- buildNaryPi bs' \vs -> cont $ sink v : vs
    return (Pure, piTy)

buildNonDepPi :: EnvReader m => NameHint -> Arrow -> CType n -> EffectRow CoreIR n -> CType n -> m n (PiType n)
buildNonDepPi hint arr argTy effs resultTy = liftBuilder do
  argTy' <- sinkM argTy
  buildPi hint arr argTy' \_ -> do
    resultTy' <- sinkM resultTy
    effs'     <- sinkM effs
    return (effs', resultTy')

buildAbs
  :: (EnvReader m, EnvExtender m, SinkableE e, ToBinding binding c, Color c)
  => NameHint
  -> binding n
  -> (forall l. DExt n l => Name c l -> m l (e l))
  -> m n (Abs (BinderP c binding) e n)
buildAbs hint binding cont = do
  withFreshBinder hint binding \b -> do
    body <- cont $ binderName b
    return $ Abs (b:>binding) body

varsAsBinderNest :: (EnvReader m, IRRep r) => [AtomName r n] -> m n (EmptyAbs (Nest (Binder r)) n)
varsAsBinderNest [] = return $ EmptyAbs Empty
varsAsBinderNest (v:vs) = do
  rest <- varsAsBinderNest vs
  ty <- getType v
  Abs b (Abs bs UnitE) <- return $ abstractFreeVar v rest
  return $ EmptyAbs (Nest (b:>ty) bs)

typesAsBinderNest :: (EnvReader m, IRRep r) => [Type r n] -> m n (EmptyAbs (Nest (Binder r)) n)
typesAsBinderNest types = liftEnvReaderM $ go types
  where
    go :: forall r n. IRRep r => [Type r n] -> EnvReaderM n (EmptyAbs (Nest (Binder r)) n)
    go tys = case tys of
      [] -> return $ Abs Empty UnitE
      ty:rest -> withFreshBinder noHint ty \b -> do
        Abs bs UnitE <- go $ map sink rest
        return $ Abs (Nest (b:>ty) bs) UnitE

singletonBinderNest
  :: (EnvReader m, IRRep r)
  => NameHint -> ann n
  -> m n (EmptyAbs (Nest (BinderP (AtomNameC r) ann)) n)
singletonBinderNest hint ann = do
  Abs b _ <- return $ newName hint
  return $ EmptyAbs (Nest (b:>ann) Empty)

buildNaryAbs
  :: ( ScopableBuilder r m, SinkableE e, RenameE e, SubstE AtomSubstVal e, HoistableE e
     , BindsOneAtomName r b, BindsEnv b, RenameB b)
  => EmptyAbs (Nest b) n
  -> (forall l. DExt n l => [AtomName r l] -> m l (e l))
  -> m n (Abs (Nest b) e n)
buildNaryAbs (Abs n UnitE) body = do
  a <- liftBuilder $ buildNaryAbsRec [] n
  refreshAbs a \freshNest (ListE freshNames) ->
    Abs freshNest <$> body freshNames
{-# INLINE buildNaryAbs #-}

buildNaryAbsRec
  :: (BindsOneAtomName r b, BindsEnv b, RenameB b, IRRep r)
  => [AtomName r n] -> Nest b n l -> BuilderM r n (Abs (Nest b) (ListE (AtomName r)) n)
buildNaryAbsRec ns x = confuseGHCBuilder >>= \_ -> case x of
  Empty -> return $ Abs Empty $ ListE $ reverse ns
  Nest b bs -> do
    refreshAbs (Abs b (EmptyAbs bs)) \b' (EmptyAbs bs') -> do
      Abs bs'' ns'' <- buildNaryAbsRec (binderName b' : sinkList ns) bs'
      return $ Abs (Nest b' bs'') ns''

buildUnaryLamExpr
  :: (ScopableBuilder r m)
  => NameHint -> Type r n
  -> (forall l. (Emits l, Distinct l, DExt n l) => AtomName r l -> m l (Atom r l))
  -> m n (LamExpr r n)
buildUnaryLamExpr hint ty cont = do
  bs <- withFreshBinder hint ty \b -> return $ EmptyAbs (UnaryNest (b:>ty))
  buildNaryLamExpr bs \[v] -> cont v

buildBinaryLamExpr
  :: (ScopableBuilder r m)
  => (NameHint, Type r n) -> (NameHint, Type r n)
  -> (forall l. (Emits l, Distinct l, DExt n l) => AtomName r l -> AtomName r l -> m l (Atom r l))
  -> m n (LamExpr r n)
buildBinaryLamExpr (h1,t1) (h2,t2) cont = do
  bs <- withFreshBinder h1 t1 \b1 -> withFreshBinder h2 (sink t2) \b2 ->
    return $ EmptyAbs $ BinaryNest (b1:>t1) (b2:>sink t2)
  buildNaryLamExpr bs \[v1, v2] -> cont v1 v2

asNaryLam :: EnvReader m => NaryPiType CoreIR n -> Atom CoreIR n -> m n (LamExpr CoreIR n)
asNaryLam ty f = liftBuilder do
  buildNaryLamExprFromPi ty \xs ->
    naryApp (sink f) (map Var $ toList xs)

buildNonDepNaryLamExpr
  :: ScopableBuilder r m
  => [Type r n]
  -> (forall l. (Emits l, Distinct l, DExt n l) => [AtomName r l] -> m l (Atom r l))
  -> m n (LamExpr r n)
buildNonDepNaryLamExpr tys cont = do
  bs <- typesAsBinderNest tys
  buildNaryLamExpr bs cont

buildNaryLamExpr
  :: ScopableBuilder r m
  => (EmptyAbs (Nest (Binder r)) n)
  -> (forall l. (Emits l, Distinct l, DExt n l) => [AtomName r l] -> m l (Atom r l))
  -> m n (LamExpr r n)
buildNaryLamExpr (Abs bs UnitE) cont = case bs of
  Empty -> LamExpr Empty <$> buildBlock (cont [])
  Nest b rest -> do
    Abs b' (LamExpr bs' body') <- buildAbs (getNameHint b) (binderType b) \v -> do
      rest' <- applyRename (b@>v) $ EmptyAbs rest
      buildNaryLamExpr rest' \vs -> cont $ sink v : vs
    return $ LamExpr (Nest b' bs') body'

buildNaryLamExprFromPi
  :: ScopableBuilder r m
  => NaryPiType r n
  -> (forall l. (Emits l, Distinct l, DExt n l) => [AtomName r l] -> m l (Atom r l))
  -> m n (LamExpr r n)
buildNaryLamExprFromPi (NaryPiType bs _ _) cont = buildNaryLamExpr (EmptyAbs bs) cont

buildAlt
  :: ScopableBuilder r m
  => Type r n
  -> (forall l. (Distinct l, Emits l, DExt n l) => AtomName r l -> m l (Atom r l))
  -> m n (Alt r n)
buildAlt ty body = do
  buildAbs noHint ty \x ->
    buildBlock do
      Distinct <- getDistinct
      body $ sink x

buildCaseAlts :: (Emits n, ScopableBuilder r m)
  => Atom r n
  -> (forall l. DExt n l => Int -> Binder r n l -> m l a)
  -> m n [a]
buildCaseAlts scrut indexedAltBody = do
  scrutTy <- getType scrut
  altBinderTys <- caseAltsBinderTys scrutTy
  forM (enumerate altBinderTys) \(i, bTy) -> do
    withFreshBinder noHint bTy \b ->
      indexedAltBody i (b:>bTy)

injectAltResult :: EnvReader m => [SType n] -> Int -> Alt SimpIR n -> m n (Alt SimpIR n)
injectAltResult sumTys con (Abs b body) = liftBuilder do
  buildAlt (binderType b) \v -> do
    originalResult <- emitBlock =<< applyRename (b@>v) body
    (dataResult, nonDataResult) <- fromPair originalResult
    return $ PairVal dataResult $ Con $ SumCon (sinkList sumTys) con nonDataResult

-- TODO: consider a version with nonempty list of alternatives where we figure
-- out the result type from one of the alts rather than providing it explicitly
buildCase :: (Emits n, ScopableBuilder r m)
          => Atom r n -> Type r n
          -> (forall l. (Emits l, DExt n l) => Int -> Atom r l -> m l (Atom r l))
          -> m n (Atom r n)
buildCase scrut resultTy indexedAltBody = do
  case trySelectBranch scrut of
    Just (i, arg) -> do
      Distinct <- getDistinct
      indexedAltBody i $ sink arg
    Nothing -> do
      scrutTy <- getType scrut
      altBinderTys <- caseAltsBinderTys scrutTy
      (alts, effs) <- unzip <$> forM (enumerate altBinderTys) \(i, bTy) -> do
        (Abs b' (body `PairE` eff')) <- buildAbs noHint bTy \x -> do
          blk <- buildBlock $ indexedAltBody i $ Var $ sink x
          eff <- getEffects blk
          return $ blk `PairE` eff
        return (Abs b' body, ignoreHoistFailure $ hoist b' eff')
      emitExpr $ Case scrut alts resultTy $ mconcat effs

buildSplitCase :: (Emits n, ScopableBuilder CoreIR m)
               => LabeledItems (CType n) -> CAtom n -> CType n
               -> (forall l. (Emits l, DExt n l) => CAtom l -> m l (CAtom l))
               -> (forall l. (Emits l, DExt n l) => CAtom l -> m l (CAtom l))
               -> m n (CAtom n)
buildSplitCase tys scrut resultTy match fallback = do
  split <- emitExpr $ RecordVariantOp $ VariantSplit tys scrut
  buildCase split resultTy \i v ->
    case i of
      0 -> match v
      1 -> fallback v
      _ -> error "should only have two cases"

buildEffLam
  :: ScopableBuilder r m
  => RWS -> NameHint -> Type r n
  -> (forall l. (Emits l, DExt n l) => AtomName r l -> AtomName r l -> m l (Atom r l))
  -> m n (LamExpr r n)
buildEffLam rws hint ty body = do
  eff <- getAllowedEffects
  withFreshBinder noHint (TC HeapType) \h -> do
    let ty' = RefTy (Var $ binderName h) (sink ty)
    withFreshBinder hint ty' \b -> do
      let ref = binderName b
      hVar <- sinkM $ binderName h
      let eff' = extendEffect (RWSEffect rws (Var hVar)) (sink eff)
      body' <- withAllowedEffects eff' $ buildBlock $ body (sink hVar) $ sink ref
      return $ LamExpr (BinaryNest (h:>TC HeapType) (b:>ty')) body'

buildForAnn
  :: (Emits n, ScopableBuilder r m)
  => NameHint -> ForAnn -> IxType r n
  -> (forall l. (Emits l, DExt n l) => AtomName r l -> m l (Atom r l))
  -> m n (Atom r n)
buildForAnn hint ann ixTy@(IxType iTy ixDict) body = do
  lam <- withFreshBinder hint ixTy \b -> do
    let v = binderName b
    body' <- buildBlock $ body $ sink v
    return $ LamExpr (UnaryNest (b:>iTy)) body'
  emitExpr $ Hof $ For ann ixDict lam

buildFor :: (Emits n, ScopableBuilder r m)
         => NameHint -> Direction -> IxType r n
         -> (forall l. (Emits l, DExt n l) => AtomName r l -> m l (Atom r l))
         -> m n (Atom r n)
buildFor hint dir ty body = buildForAnn hint dir ty body

unzipTab :: (Emits n, Builder r m) => Atom r n -> m n (Atom r n, Atom r n)
unzipTab tab = do
  TabTy (_:>ixTy) _ <- getType tab
  fsts <- liftEmitBuilder $ buildFor noHint Fwd ixTy \i ->
            liftM fst $ tabApp (sink tab) (Var i) >>= fromPair
  snds <- liftEmitBuilder $ buildFor noHint Fwd ixTy \i ->
            liftM snd $ tabApp (sink tab) (Var i) >>= fromPair
  return (fsts, snds)

emitRunWriter
  :: (Emits n, ScopableBuilder r m)
  => NameHint -> Type r n -> BaseMonoid r n
  -> (forall l. (Emits l, DExt n l) => AtomName r l -> AtomName r l -> m l (Atom r l))
  -> m n (Atom r n)
emitRunWriter hint accTy bm body = do
  lam <- buildEffLam Writer hint accTy \h ref -> body h ref
  emitExpr $ Hof $ RunWriter Nothing bm lam

emitRunState
  :: (Emits n, ScopableBuilder r m)
  => NameHint -> Atom r n
  -> (forall l. (Emits l, DExt n l) => AtomName r l -> AtomName r l -> m l (Atom r l))
  -> m n (Atom r n)
emitRunState hint initVal body = do
  stateTy <- getType initVal
  lam <- buildEffLam State hint stateTy \h ref -> body h ref
  emitExpr $ Hof $ RunState Nothing initVal lam

emitRunReader
  :: (Emits n, ScopableBuilder r m)
  => NameHint -> Atom r n
  -> (forall l. (Emits l, DExt n l) => AtomName r l -> AtomName r l -> m l (Atom r l))
  -> m n (Atom r n)
emitRunReader hint r body = do
  rTy <- getType r
  lam <- buildEffLam Reader hint rTy \h ref -> body h ref
  emitExpr $ Hof $ RunReader r lam

-- === vector space (ish) type class ===

zeroAt :: (Emits n, SBuilder m) => SType n -> m n (SAtom n)
zeroAt ty = liftEmitBuilder $ go ty where
  go :: Emits n => SType n -> BuilderM SimpIR n (SAtom n)
  go = \case
   BaseTy bt  -> return $ Con $ Lit $ zeroLit bt
   ProdTy tys -> ProdVal <$> mapM go tys
   TabTy (b:>ixTy) bodyTy -> buildFor (getNameHint b) Fwd ixTy \i ->
     go =<< applyRename (b@>i) bodyTy
   _ -> unreachable
  zeroLit bt = case bt of
    Scalar Float64Type -> Float64Lit 0.0
    Scalar Float32Type -> Float32Lit 0.0
    _                  -> unreachable
  unreachable :: a
  unreachable = error $ "Missing zero case for a tangent type: " ++ pprint ty

zeroLike :: (HasType SimpIR e, SBuilder m, Emits n) => e n -> m n (SAtom n )
zeroLike x = zeroAt =<< getType x

tangentType :: EnvReader m => SType n -> m n (SType n)
tangentType ty = maybeTangentType ty >>= \case
  Just tanTy -> return tanTy
  Nothing -> error $ "can't differentiate wrt type: " ++ pprint ty

maybeTangentType :: (IRRep r, EnvReader m) => Type r n -> m n (Maybe (Type r n))
maybeTangentType ty = liftEnvReaderT $ maybeTangentType' ty

maybeTangentType' :: IRRep r => Type r n -> EnvReaderT Maybe n (Type r n)
maybeTangentType' ty = case ty of
  TabTy b bodyTy -> do
    refreshAbs (Abs b bodyTy) \b' bodyTy' -> do
      bodyTanTy <- rec bodyTy'
      return $ TabTy b' bodyTanTy
  TC con    -> case con of
    BaseType (Scalar Float64Type) -> return $ TC con
    BaseType (Scalar Float32Type) -> return $ TC con
    BaseType   _                  -> return $ UnitTy
    ProdType   tys                -> ProdTy <$> traverse rec tys
    _ -> empty
  _ -> empty
  where rec = maybeTangentType'

tangentBaseMonoidFor :: (Emits n, SBuilder m) => SType n -> m n (BaseMonoid SimpIR n)
tangentBaseMonoidFor ty = do
  zero <- zeroAt ty
  adder <- liftBuilder $ buildBinaryLamExpr (noHint, ty) (noHint, ty) \x y -> addTangent (Var x) (Var y)
  return $ BaseMonoid zero adder

addTangent :: (Emits n, SBuilder m) => SAtom n -> SAtom n -> m n (SAtom n)
addTangent x y = do
  getType x >>= \case
    TabTy (b:>ixTy) _  ->
      liftEmitBuilder $ buildFor (getNameHint b) Fwd ixTy \i -> do
        bindM2 addTangent (tabApp (sink x) (Var i)) (tabApp (sink y) (Var i))
    TC con -> case con of
      BaseType (Scalar _) -> emitOp $ BinOp FAdd x y
      ProdType _          -> do
        xs <- getUnpacked x
        ys <- getUnpacked y
        ProdVal <$> zipWithM addTangent xs ys
      ty -> notTangent ty
    ty -> notTangent ty
    where notTangent ty = error $ "Not a tangent type: " ++ pprint ty

symbolicTangentTy :: (EnvReader m, Fallible1 m) => CType n -> m n (CType n)
symbolicTangentTy elTy = lookupSourceMap "SymbolicTangent" >>= \case
  Just (UTyConVar symTanName) -> do
    TyConBinding dataDefName _ <- lookupEnv symTanName
    return $ TypeCon "SymbolicTangent" dataDefName $
      DataDefParams [(PlainArrow, elTy)]
  Nothing -> throw UnboundVarErr $
    "Can't define a custom linearization with symbolic zeros: " ++
    "the SymbolicTangent type is not in scope."
  Just _ -> throw TypeErr "SymbolicTangent should name a `data` type"

symbolicTangentZero :: EnvReader m => SType n -> m n (SAtom n)
symbolicTangentZero argTy = return $ SumVal [UnitTy, argTy] 0 UnitVal

symbolicTangentNonZero :: EnvReader m => SAtom n -> m n (SType n)
symbolicTangentNonZero val = do
  ty <- getType val
  return $ SumVal [UnitTy, ty] 1 val

-- === builder versions of common top-level emissions ===

emitDataDef :: (Mut n, TopBuilder m) => DataDef n -> m n (DataDefName n)
emitDataDef dataDef@(DataDef sourceName _ _) =
  emitBinding hint $ DataDefBinding dataDef
  where hint = getNameHint sourceName

emitEffectDef :: (Mut n, TopBuilder m) => EffectDef n -> m n (EffectName n)
emitEffectDef effectDef@(EffectDef name _) =
  emitBinding (getNameHint name) $ EffectBinding effectDef

emitHandlerDef :: (Mut n, TopBuilder m) => SourceName -> HandlerDef n -> m n (HandlerName n)
emitHandlerDef name handlerDef =
  emitBinding (getNameHint name) $ HandlerBinding handlerDef

emitEffectOpDef :: (Mut n, TopBuilder m) => EffectName n -> Int -> SourceName -> m n (Name EffectOpNameC n)
emitEffectOpDef effName i opName = do
  let hint = getNameHint opName
  let opDef = EffectOpDef effName (OpIdx i)
  emitBinding hint $ EffectOpBinding opDef

emitClassDef :: (Mut n, TopBuilder m) => ClassDef n -> m n (Name ClassNameC n)
emitClassDef classDef@(ClassDef name _ _ _ _) =
  emitBinding (getNameHint name) $ ClassBinding classDef

emitInstanceDef :: (Mut n, TopBuilder m) => InstanceDef n -> m n (Name InstanceNameC n)
emitInstanceDef instanceDef@(InstanceDef className _ _ _) = do
  emitBinding (getNameHint className) $ InstanceBinding instanceDef

emitDataConName :: (Mut n, TopBuilder m) => DataDefName n -> Int -> CAtom n -> m n (Name DataConNameC n)
emitDataConName dataDefName conIdx conAtom = do
  DataDef _ _ dataCons <- lookupDataDef dataDefName
  let (DataConDef name _ _) = dataCons !! conIdx
  emitBinding (getNameHint name) $ DataConBinding dataDefName conIdx conAtom

zipNest :: (forall ii ii'. a -> b ii ii' -> b' ii ii')
        -> [a]
        -> Nest b  i i'
        -> Nest b' i i'
zipNest _ _ Empty = Empty
zipNest f (x:t) (Nest b rest) = Nest (f x b) $ zipNest f t rest
zipNest _ _ _ = error "List too short!"

emitMethod
  :: (Mut n, TopBuilder m)
  => NameHint -> ClassName n -> [Bool] -> Int -> m n (Name MethodNameC n)
emitMethod hint classDef explicit idx = do
  getter <- makeMethodGetter classDef explicit idx
  f <- Var <$> emitTopLet hint PlainLet (Atom getter)
  emitBinding hint $ MethodBinding classDef idx f

makeMethodGetter :: EnvReader m => Name ClassNameC n -> [Bool] -> Int -> m n (CAtom n)
makeMethodGetter className explicit methodIdx = liftBuilder do
  className' <- sinkM className
  ClassDef sourceName _ paramBs _ _ <- getClassDef className'
  let arrows = explicit <&> \case True -> PlainArrow; False -> ImplicitArrow
  buildPureNaryLam (EmptyAbs $ zipPiBinders arrows paramBs) \params -> do
    let dictTy = DictTy $ DictType sourceName (sink className') (map Var params)
    buildPureLam noHint ClassArrow dictTy \dict ->
      emitExpr $ ProjMethod (Var dict) methodIdx
  where
    zipPiBinders :: [Arrow] -> Nest RolePiBinder i i' -> Nest PiBinder i i'
    zipPiBinders = zipNest \arr (RolePiBinder b ty _ _) -> PiBinder b ty arr

emitTyConName :: (Mut n, TopBuilder m) => DataDefName n -> CAtom n -> m n (Name TyConNameC n)
emitTyConName dataDefName tyConAtom = do
  emitBinding (getNameHint dataDefName) $ TyConBinding dataDefName tyConAtom

getDataCon :: EnvReader m => Name DataConNameC n -> m n (DataDefName n, Int)
getDataCon v = do
  ~(DataConBinding defName idx _) <- lookupEnv v
  return (defName, idx)

getClassDef :: EnvReader m => Name ClassNameC n -> m n (ClassDef n)
getClassDef classDefName = do
  ~(ClassBinding classDef) <- lookupEnv classDefName
  return classDef

-- === builder versions of common local ops ===

fLitLike :: (Builder r m, Emits n) => Double -> Atom r n -> m n (Atom r n)
fLitLike x t = do
  ty <- getType t
  case ty of
    BaseTy (Scalar Float64Type) -> return $ Con $ Lit $ Float64Lit x
    BaseTy (Scalar Float32Type) -> return $ Con $ Lit $ Float32Lit $ realToFrac x
    _ -> error "Expected a floating point scalar"

neg :: (Builder r m, Emits n) => Atom r n -> m n (Atom r n)
neg x = emitOp $ UnOp FNeg x

add :: (Builder r m, Emits n) => Atom r n -> Atom r n -> m n (Atom r n)
add x y = emitOp $ BinOp FAdd x y

-- TODO: Implement constant folding for fixed-width integer types as well!
iadd :: (Builder r m, Emits n) => Atom r n -> Atom r n -> m n (Atom r n)
iadd (Con (Lit l)) y | getIntLit l == 0 = return y
iadd x (Con (Lit l)) | getIntLit l == 0 = return x
iadd x@(Con (Lit _)) y@(Con (Lit _)) = return $ applyIntBinOp (+) x y
iadd x y = emitOp $ BinOp IAdd x y

mul :: (Builder r m, Emits n) => Atom r n -> Atom r n -> m n (Atom r n)
mul x y = emitOp $ BinOp FMul x y

imul :: (Builder r m, Emits n) => Atom r n -> Atom r n -> m n (Atom r n)
imul   (Con (Lit l)) y               | getIntLit l == 1 = return y
imul x                 (Con (Lit l)) | getIntLit l == 1 = return x
imul x@(Con (Lit _)) y@(Con (Lit _))                    = return $ applyIntBinOp (*) x y
imul x y = emitOp $ BinOp IMul x y

sub :: (Builder r m, Emits n) => Atom r n -> Atom r n -> m n (Atom r n)
sub x y = emitOp $ BinOp FSub x y

isub :: (Builder r m, Emits n) => Atom r n -> Atom r n -> m n (Atom r n)
isub x (Con (Lit l)) | getIntLit l == 0 = return x
isub x@(Con (Lit _)) y@(Con (Lit _)) = return $ applyIntBinOp (-) x y
isub x y = emitOp $ BinOp ISub x y

select :: (Builder r m, Emits n) => Atom r n -> Atom r n -> Atom r n -> m n (Atom r n)
select (Con (Lit (Word8Lit p))) x y = return $ if p /= 0 then x else y
select p x y = emitOp $ MiscOp $ Select p x y

div' :: (Builder r m, Emits n) => Atom r n -> Atom r n -> m n (Atom r n)
div' x y = emitOp $ BinOp FDiv x y

idiv :: (Builder r m, Emits n) => Atom r n -> Atom r n -> m n (Atom r n)
idiv x (Con (Lit l)) | getIntLit l == 1 = return x
idiv x@(Con (Lit _)) y@(Con (Lit _)) = return $ applyIntBinOp div x y
idiv x y = emitOp $ BinOp IDiv x y

irem :: (Builder r m, Emits n) => Atom r n -> Atom r n -> m n (Atom r n)
irem x y = emitOp $ BinOp IRem x y

fpow :: (Builder r m, Emits n) => Atom r n -> Atom r n -> m n (Atom r n)
fpow x y = emitOp $ BinOp FPow x y

flog :: (Builder r m, Emits n) => Atom r n -> m n (Atom r n)
flog x = emitOp $ UnOp Log x

ilt :: (Builder r m, Emits n) => Atom r n -> Atom r n -> m n (Atom r n)
ilt x@(Con (Lit _)) y@(Con (Lit _)) = return $ applyIntCmpOp (<) x y
ilt x y = emitOp $ BinOp (ICmp Less) x y

ieq :: (Builder r m, Emits n) => Atom r n -> Atom r n -> m n (Atom r n)
ieq x@(Con (Lit _)) y@(Con (Lit _)) = return $ applyIntCmpOp (==) x y
ieq x y = emitOp $ BinOp (ICmp Equal) x y

fromPair :: (Fallible1 m, EnvReader m, IRRep r) => Atom r n -> m n (Atom r n, Atom r n)
fromPair pair = do
  ~[x, y] <- getUnpacked pair
  return (x, y)

getProj :: (Builder r m, Emits n) => Int -> Atom r n -> m n (Atom r n)
getProj i x = do
  xs <- getUnpacked x
  return $ xs !! i

getFst :: Builder r m => Atom r n -> m n (Atom r n)
getFst p = fst <$> fromPair p

getSnd :: Builder r m => Atom r n -> m n (Atom r n)
getSnd p = snd <$> fromPair p

-- the rightmost index is applied first
getNaryProjRef :: (Builder r m, Emits n) => [Int] -> Atom r n -> m n (Atom r n)
getNaryProjRef [] ref = return ref
getNaryProjRef (i:is) ref = getProjRef i =<< getNaryProjRef is ref

getProjRef :: (Builder r m, Emits n) => Int -> Atom r n -> m n (Atom r n)
getProjRef i r = emitExpr $ RefOp r $ ProjRef i

-- XXX: getUnpacked must reduce its argument to enforce the invariant that
-- ProjectElt atoms are always fully reduced (to avoid type errors between two
-- equivalent types spelled differently).
getUnpacked :: (Fallible1 m, EnvReader m, IRRep r) => Atom r n -> m n [Atom r n]
getUnpacked atom = do
  atom' <- cheapNormalize atom
  ty <- getType atom'
  positions <- case ty of
    ProdTy tys  -> return $ void tys
    DepPairTy _ -> return [(), ()]
    _ -> error $ "not a product type: " ++ pprint ty
  forM (enumerate positions) \(i, _) ->
    normalizeProj (ProjectProduct i) atom'
{-# SCC getUnpacked #-}

emitUnpacked :: (Builder r m, Emits n) => Atom r n -> m n [AtomName r n]
emitUnpacked tup = do
  xs <- getUnpacked tup
  forM xs \x -> emit $ Atom x

unwrapNewtype :: CAtom n -> CAtom n
unwrapNewtype (NewtypeCon _ x) = x
unwrapNewtype x = ProjectElt UnwrapNewtype x
{-# INLINE unwrapNewtype #-}

app :: (CBuilder m, Emits n) => CAtom n -> CAtom n -> m n (CAtom n)
app x i = Var <$> emit (App x (i:|[]))

naryApp :: (CBuilder m, Emits n) => CAtom n -> [CAtom n] -> m n (CAtom n)
naryApp = naryAppHinted noHint
{-# INLINE naryApp #-}

naryTopApp :: (Builder SimpIR m, Emits n) => TopFunName n -> [SAtom n] -> m n (SAtom n)
naryTopApp f xs = emitExpr $ TopApp f xs
{-# INLINE naryTopApp #-}

naryAppHinted :: (CBuilder m, Emits n)
  => NameHint -> CAtom n -> [CAtom n] -> m n (CAtom n)
naryAppHinted hint f xs = case nonEmpty xs of
  Nothing -> return f
  Just xs' -> Var <$> emitHinted hint (App f xs')

tabApp :: (Builder r m, Emits n) => Atom r n -> Atom r n -> m n (Atom r n)
tabApp x i = Var <$> emit (TabApp x (i:|[]))

naryTabApp :: (Builder r m, Emits n) => Atom r n -> [Atom r n] -> m n (Atom r n)
naryTabApp = naryTabAppHinted noHint
{-# INLINE naryTabApp #-}

naryTabAppHinted :: (Builder r m, Emits n)
  => NameHint -> Atom r n -> [Atom r n] -> m n (Atom r n)
naryTabAppHinted hint f xs = case nonEmpty xs of
  Nothing -> return f
  Just xs' -> Var <$> emitHinted hint (TabApp f xs')

indexRef :: (Builder r m, Emits n) => Atom r n -> Atom r n -> m n (Atom r n)
indexRef ref i = emitExpr $ RefOp ref $ IndexRef i

naryIndexRef :: (Builder r m, Emits n) => Atom r n -> [Atom r n] -> m n (Atom r n)
naryIndexRef ref is = foldM indexRef ref is

ptrOffset :: (Builder r m, Emits n) => Atom r n -> Atom r n -> m n (Atom r n)
ptrOffset x (IdxRepVal 0) = return x
ptrOffset x i = emitOp $ MemOp $ PtrOffset x i
{-# INLINE ptrOffset #-}

unsafePtrLoad :: (Builder r m, Emits n) => Atom r n -> m n (Atom r n)
unsafePtrLoad x = do
  body <- liftEmitBuilder $ buildBlock $ emitOp . MemOp . PtrLoad =<< sinkM x
  emitExpr $ Hof $ RunIO body

-- === index set type class ===

applyIxMethod :: (SBuilder m, Emits n) => IxDict SimpIR n -> IxMethod -> [SAtom n] -> m n (SAtom n)
applyIxMethod dict method args = case dict of
  -- These cases are use in SimpIR and they work with IdxRepVal
  IxDictRawFin n -> case method of
    Size              -> do []  <- return args; return n
    Ordinal           -> do [i] <- return args; return i
    UnsafeFromOrdinal -> do [i] <- return args; return i
  IxDictSpecialized _ d params -> do
    SpecializedDictBinding (SpecializedDict _ maybeFs) <- lookupEnv d
    Just fs <- return maybeFs
    LamExpr bs body <- return $ fs !! fromEnum method
    let args' = case method of
          Size -> params ++ [UnitVal]
          _    -> params ++ args
    emitBlock =<< applySubst (bs @@> fmap SubstVal args') body

unsafeFromOrdinal :: (SBuilder m, Emits n) => IxType SimpIR n -> Atom SimpIR n -> m n (Atom SimpIR n)
unsafeFromOrdinal (IxType _ dict) i = applyIxMethod dict UnsafeFromOrdinal [i]

ordinal :: (SBuilder m, Emits n) => IxType SimpIR n -> Atom SimpIR n -> m n (Atom SimpIR n)
ordinal (IxType _ dict) idx = applyIxMethod dict Ordinal [idx]

indexSetSize :: (SBuilder m, Emits n) => IxType SimpIR n -> m n (SAtom n)
indexSetSize (IxType _ dict) = applyIxMethod dict Size []

-- This works with `Nat` instead of `IndexRepTy` because it's used alongside
-- user-defined instances.
projectIxFinMethod :: EnvReader m => IxMethod -> CAtom n -> m n (CAtom n)
projectIxFinMethod method n = liftBuilder do
  case method of
    Size -> return n  -- result : Nat
    Ordinal -> buildPureLam noHint PlainArrow (NewtypeTyCon $ Fin n) \ix ->
      return $ unwrapNewtype (Var ix) -- result : Nat
    UnsafeFromOrdinal -> buildPureLam noHint PlainArrow NatTy \ix ->
      return $ NewtypeCon (FinCon $ sink n) (Var ix)

-- === core versions of index set type class ===

applyIxMethodCore :: (CBuilder m, Emits n) => IxDict CoreIR n -> IxMethod -> [CAtom n] -> m n (CAtom n)
applyIxMethodCore (IxDictAtom dict) method args = do
  methodImpl <- emitExpr $ ProjMethod dict $ fromEnum method
  naryApp methodImpl args
applyIxMethodCore _ _ _ = error "not implemented"

unsafeFromOrdinalCore :: (CBuilder m, Emits n) => IxType CoreIR n -> CAtom n -> m n (CAtom n)
unsafeFromOrdinalCore (IxType _ dict) i = applyIxMethodCore dict UnsafeFromOrdinal [i]

ordinalCore :: (CBuilder m, Emits n) => IxType CoreIR n -> CAtom n -> m n (CAtom n)
ordinalCore (IxType _ dict) idx = applyIxMethodCore dict Ordinal [idx]

indexSetSizeCore :: (CBuilder m, Emits n) => IxType CoreIR n -> m n (CAtom n)
indexSetSizeCore (IxType _ dict) = applyIxMethodCore dict Size []

-- === pseudo-prelude ===

-- Bool -> (Unit -> {|eff} a) -> (() -> {|eff} a) -> {|eff} a
-- XXX: the first argument is the true case, following the
-- surface-level `if ... then ... else ...`, but the order
-- is flipped in the actual `Case`, because False acts like 0.
-- TODO: consider a version that figures out the result type itself.
emitIf :: (Emits n, ScopableBuilder r m)
       => Atom r n
       -> Type r n
       -> (forall l. (Emits l, DExt n l) => m l (Atom r l))
       -> (forall l. (Emits l, DExt n l) => m l (Atom r l))
       -> m n (Atom r n)
emitIf predicate resultTy trueCase falseCase = do
  predicate' <- emitOp $ MiscOp $ ToEnum (SumTy [UnitTy, UnitTy]) predicate
  buildCase predicate' resultTy \i _ ->
    case i of
      0 -> falseCase
      1 -> trueCase
      _ -> error "should only have two cases"

emitMaybeCase :: (Emits n, ScopableBuilder r m)
              => Atom r n -> Type r n
              -> (forall l. (Emits l, DExt n l) =>             m l (Atom r l))
              -> (forall l. (Emits l, DExt n l) => Atom r l -> m l (Atom r l))
              -> m n (Atom r n)
emitMaybeCase scrut resultTy nothingCase justCase = do
  buildCase scrut resultTy \i v ->
    case i of
      0 -> nothingCase
      1 -> justCase v
      _ -> error "should be a binary scrutinee"

-- Maybe a -> a
fromJustE :: (Emits n, Builder r m) => Atom r n -> m n (Atom r n)
fromJustE x = liftEmitBuilder do
  MaybeTy a <- getType x
  emitMaybeCase x a
    (emitOp $ MiscOp $ ThrowError $ sink a)
    (return)

-- Maybe a -> Bool
isJustE :: (Emits n, Builder r m) => Atom r n -> m n (Atom r n)
isJustE x = liftEmitBuilder $
  emitMaybeCase x BoolTy (return FalseAtom) (\_ -> return TrueAtom)

-- Monoid a -> (n=>a) -> a
reduceE :: (Emits n, Builder r m) => BaseMonoid r n -> Atom r n -> m n (Atom r n)
reduceE monoid xs = liftEmitBuilder do
  TabTy (n:>ty) a <- getType xs
  a' <- return $ ignoreHoistFailure $ hoist n a
  getSnd =<< emitRunWriter noHint a' monoid \_ ref ->
    buildFor noHint Fwd (sink ty) \i -> do
      x <- tabApp (sink xs) (Var i)
      emitExpr $ RefOp (sink $ Var ref) $ MExtend (sink monoid) x

andMonoid :: (EnvReader m, IRRep r) => m n (BaseMonoid r n)
andMonoid = liftM (BaseMonoid TrueAtom) $ liftBuilder $
  buildBinaryLamExpr (noHint, BoolTy) (noHint, BoolTy) \x y ->
    emitOp $ BinOp BAnd (sink $ Var x) (Var y)

-- (a-> {|eff} b) -> n=>a -> {|eff} (n=>b)
mapE :: (Emits n, ScopableBuilder r m)
     => (forall l. (Emits l, DExt n l) => Atom r l -> m l (Atom r l))
     -> Atom r n -> m n (Atom r n)
mapE f xs = do
  TabTy (n:>ty) _ <- getType xs
  buildFor (getNameHint n) Fwd ty \i -> do
    x <- tabApp (sink xs) (Var i)
    f x

-- (n:Type) ?-> (a:Type) ?-> (xs : n=>Maybe a) : Maybe (n => a) =
catMaybesE :: (Emits n, Builder r m) => Atom r n -> m n (Atom r n)
catMaybesE maybes = do
  TabTy n (MaybeTy a) <- getType maybes
  justs <- liftEmitBuilder $ mapE isJustE maybes
  monoid <- andMonoid
  allJust <- reduceE monoid justs
  liftEmitBuilder $ emitIf allJust (MaybeTy $ TabTy n a)
    (JustAtom (sink $ TabTy n a) <$> mapE fromJustE (sink maybes))
    (return (NothingAtom $ sink $ TabTy n a))

emitWhile :: (Emits n, ScopableBuilder r m)
          => (forall l. (Emits l, DExt n l) => m l (Atom r l))
          -> m n ()
emitWhile cont = do
  body <- buildBlock cont
  void $ emit $ Hof $ While body

-- Dex implementation, for reference
-- def whileMaybe (eff:Effects) -> (body: Unit -> {|eff} (Maybe Word8)) : {|eff} Maybe Unit =
--   hadError = yieldState False \ref.
--     while do
--       ans = liftState ref body ()
--       case ans of
--         Nothing ->
--           ref := True
--           False
--         Just cond -> W8ToB cond
--   if hadError
--     then Nothing
--     else Just ()

runMaybeWhile :: (Emits n, ScopableBuilder r m)
              => (forall l. (Emits l, DExt n l) => m l (Atom r l))
              -> m n (Atom r n)
runMaybeWhile body = do
  hadError <- getSnd =<< emitRunState noHint FalseAtom \_ ref -> do
    emitWhile do
      ans <- body
      emitMaybeCase ans Word8Ty
        (emit (RefOp (sink $ Var ref) $ MPut TrueAtom) >> return FalseAtom)
        (return)
    return UnitVal
  emitIf hadError (MaybeTy UnitTy)
    (return $ NothingAtom UnitTy)
    (return $ JustAtom    UnitTy UnitVal)

-- === capturing closures with telescopes ===

type ReconAbs r e = NaryAbs (AtomNameC r) e

telescopicCapture
  :: (EnvReader m, HoistableE e, HoistableB b, IRRep r)
  => b n l -> e l -> m l (Atom r l, ReconAbs r e n)
telescopicCapture bs e = do
  vs <- localVarsAndTypeVars bs e
  vTys <- mapM (getType . Var) vs
  let (vsSorted, tys) = unzip $ toposortAnnVars $ zip vs vTys
  ty <- liftEnvReaderM $ buildTelescopeTy vs tys
  result <- buildTelescopeVal (map Var vsSorted) ty
  let ab  = ignoreHoistFailure $ hoist bs $ abstractFreeVarsNoAnn vsSorted e
  return (result, ab)

applyReconAbs
  :: (EnvReader m, Fallible1 m, SinkableE e, SubstE AtomSubstVal e, IRRep r)
  => ReconAbs r e n -> Atom r n -> m n (e n)
applyReconAbs (Abs bs result) x = do
  xs <- unpackTelescope x
  applySubst (bs @@> map SubstVal xs) result

-- XXX: assumes arguments are toposorted
buildTelescopeTy :: (EnvReader m, EnvExtender m, IRRep r)
                 => [AtomName r n] -> [Type r n] -> m n (Type r n)
buildTelescopeTy [] [] = return UnitTy
buildTelescopeTy (v:vs) (ty:tys) = do
  withFreshBinder (getNameHint v) (MiscBound ty) \b -> do
    Abs fv tys' <- sinkM $ abstractFreeVar v $ ListE tys
    ListE tys'' <- applyRename (fv@>binderName b) tys'
    ListE vs' <- sinkM $ ListE vs
    innerTelescope <- buildTelescopeTy vs' tys''
    return case hoist b innerTelescope of
      HoistSuccess innerTelescope' -> PairTy ty innerTelescope'
      HoistFailure _ -> DepPairTy $ DepPairType (b:>ty) innerTelescope
buildTelescopeTy _ _ = error "zip mismatch"

buildTelescopeVal :: (EnvReader m, IRRep r) => [Atom r n] -> Type r n -> m n (Atom r n)
buildTelescopeVal elts telescopeTy = go elts telescopeTy
  where
    go :: (EnvReader m, IRRep r) => [Atom r n] -> Type r n -> m n (Atom r n)
    go [] UnitTy = return UnitVal
    go (x:xs) (PairTy _ xsTy) = do
      rest <- go xs xsTy
      return $ PairVal x rest
    go (x:xs) (DepPairTy ty) = do
      xsTy <- instantiateDepPairTy ty x
      rest <- go xs xsTy
      return $ DepPair x rest ty
    go _ _ = error "zip mismatch"

-- sorts name-annotation pairs so that earlier names may be occur free in later
-- annotations but not vice versa.
toposortAnnVars :: forall e c n.  (Color c, HoistableE e) => [(Name c n, e n)] -> [(Name c n, e n)]
toposortAnnVars annVars =
  let (graph, vertexToNode, _) = graphFromEdges $ map annVarToNode annVars
  in map (nodeToAnnVar . vertexToNode) $ reverse $ topSort graph
  where
    annVarToNode :: (Name c n, e n) -> (e n, Name c n, [Name c n])
    annVarToNode (v, ann) = (ann, v, nameSetToList $ freeVarsE ann)

    nodeToAnnVar :: (e n, Name c n, [Name c n]) -> (Name c n, e n)
    nodeToAnnVar (ann, v, _) = (v, ann)

unpackTelescope :: forall m r n . (Fallible1 m, EnvReader m, IRRep r) => Atom r n -> m n [Atom r n]
unpackTelescope atom = do
  n <- telescopeLength <$> getType atom
  go n atom
  where
    go :: Int -> Atom r n -> m n [Atom r n]
    go 0 _ = return []
    go n pair = do
      left  <- normalizeProj (ProjectProduct 0) pair
      right <- normalizeProj (ProjectProduct 1) pair
      (left :) <$> go (n-1) right

    telescopeLength :: Type r n' -> Int
    telescopeLength ty = case ty of
      UnitTy -> 0
      PairTy _ rest -> 1 + telescopeLength rest
      DepPairTy (DepPairType _ rest) -> 1 + telescopeLength rest
      _ -> error $ "not a valid telescope: " ++ pprint ty

-- gives a list of atom names that are free in `e`, including names mentioned in
-- the types of those names, recursively.
localVarsAndTypeVars
  :: forall m b e n l r.
     (EnvReader m, BindsNames b, HoistableE e, IRRep r)
  => b n l -> e l -> m l [AtomName r l]
localVarsAndTypeVars b e =
  transitiveClosureM varsViaType (localVars b e)
  where
    varsViaType :: AtomName r l -> m l [AtomName r l]
    varsViaType v = do
      ty <- getType $ Var v
      return $ localVars b ty

localVars :: (Color c, BindsNames b, HoistableE e) => b n l -> e l -> [Name c l]
localVars b e = nameSetToList $
  R.intersection (toNameSet (toScopeFrag b)) (freeVarsE e)

-- See Note [Confuse GHC] from Simplify.hs
-- (we use a Builder-specific name to avoid collisions, since we export everything from Builder)
confuseGHCBuilder :: IRRep r => BuilderM r n (DistinctEvidence n)
confuseGHCBuilder = getDistinct
{-# INLINE confuseGHCBuilder #-}

-- === Helpers for function evaluation over fixed-width types ===

applyIntBinOp' :: (forall a. (Eq a, Ord a, Num a, Integral a)
               => (a -> Atom r n) -> a -> a -> Atom r n) -> Atom r n -> Atom r n -> Atom r n
applyIntBinOp' f x y = case (x, y) of
  (Con (Lit (Int64Lit xv)), Con (Lit (Int64Lit yv))) -> f (Con . Lit . Int64Lit) xv yv
  (Con (Lit (Int32Lit xv)), Con (Lit (Int32Lit yv))) -> f (Con . Lit . Int32Lit) xv yv
  (Con (Lit (Word8Lit xv)), Con (Lit (Word8Lit yv))) -> f (Con . Lit . Word8Lit) xv yv
  (Con (Lit (Word32Lit xv)), Con (Lit (Word32Lit yv))) -> f (Con . Lit . Word32Lit) xv yv
  (Con (Lit (Word64Lit xv)), Con (Lit (Word64Lit yv))) -> f (Con . Lit . Word64Lit) xv yv
  _ -> error "Expected integer atoms"

applyIntBinOp :: (forall a. (Num a, Integral a) => a -> a -> a) -> Atom r n -> Atom r n -> Atom r n
applyIntBinOp f x y = applyIntBinOp' (\w -> w ... f) x y

applyIntCmpOp :: (forall a. (Eq a, Ord a) => a -> a -> Bool) -> Atom r n -> Atom r n -> Atom r n
applyIntCmpOp f x y = applyIntBinOp' (\_ -> (Con . Lit . Word8Lit . fromIntegral . fromEnum) ... f) x y

applyFloatBinOp :: (forall a. (Num a, Fractional a) => a -> a -> a) -> Atom r n -> Atom r n -> Atom r n
applyFloatBinOp f x y = case (x, y) of
  (Con (Lit (Float64Lit xv)), Con (Lit (Float64Lit yv))) -> Con $ Lit $ Float64Lit $ f xv yv
  (Con (Lit (Float32Lit xv)), Con (Lit (Float32Lit yv))) -> Con $ Lit $ Float32Lit $ f xv yv
  _ -> error "Expected float atoms"

_applyFloatUnOp :: (forall a. (Num a, Fractional a) => a -> a) -> Atom r n -> Atom r n
_applyFloatUnOp f x = applyFloatBinOp (\_ -> f) (error "shouldn't be needed") x

-- === singleton types ===

-- The following implementation should be valid:
--   isSingletonType :: EnvReader m => Type n -> m n Bool
--   isSingletonType ty =
--     singletonTypeVal ty >>= \case
--       Nothing -> return False
--       Just _  -> return True
-- But a separate implementation doesn't have to go under binders,
-- because it doesn't have to reconstruct the singleton value (which
-- may be type annotated and whose type may refer to names).

isSingletonType :: Type SimpIR n -> Bool
isSingletonType topTy = isJust $ checkIsSingleton topTy
  where
    checkIsSingleton :: Type r n -> Maybe ()
    checkIsSingleton ty = case ty of
      TabPi (TabPiType _ body) -> checkIsSingleton body
      TC (ProdType tys) -> mapM_ checkIsSingleton tys
      _ -> Nothing

singletonTypeVal :: (SBuilder m, Emits n) => Type SimpIR n -> m n (Maybe (Atom SimpIR n))
singletonTypeVal ty = do
  maybeBlock <- liftBuilderT $ buildBlock do
    ty' <- sinkM ty
    runSubstReaderT idSubst $ singletonTypeValRec ty'
  mapM emitBlock maybeBlock
{-# INLINE singletonTypeVal #-}

-- TODO: TypeCon with a single case?
singletonTypeValRec
  :: Emits o => Type SimpIR i
  -> SubstReaderT Name (BuilderT SimpIR Maybe) i o (Atom SimpIR o)
singletonTypeValRec ty = case ty of
  TabPi (TabPiType (b:>ixTy) body) -> do
    ixTy' <- renameM ixTy
    buildFor (getNameHint b) Fwd ixTy' \i ->
      extendSubst (b@>i) (singletonTypeValRec body)
  TC con -> case con of
    ProdType tys -> ProdVal <$> traverse singletonTypeValRec tys
    _            -> notASingleton
  _ -> notASingleton
  where notASingleton = fail "not a singleton type"<|MERGE_RESOLUTION|>--- conflicted
+++ resolved
@@ -6,62 +6,8 @@
 
 {-# LANGUAGE AllowAmbiguousTypes #-}
 {-# LANGUAGE UndecidableInstances #-}
-<<<<<<< HEAD
 
 module Builder where
-=======
-{-# OPTIONS_GHC -Wno-orphans #-}
-
-module Builder (
-  emit, emitHinted, emitOp, emitExpr, emitUnOp,
-  buildPureLam, BuilderT (..), Builder (..), ScopableBuilder (..),
-  buildScopedAssumeNoDecls,
-  Builder2, BuilderM, ScopableBuilder2,
-  liftBuilderT, buildBlock, withType, absToBlock, app, add, mul, sub, neg, div',
-  iadd, imul, isub, idiv, ilt, ieq, irem,
-  fpow, flog, fLitLike, buildPureNaryLam, emitMethod,
-  select, getUnpacked, emitUnpacked, unwrapBaseNewtype, unwrapCompoundNewtype,
-  fromPair, getFst, getSnd, getProj, getProjRef, getNaryProjRef,
-  naryApp, naryAppHinted,
-  tabApp, naryTabApp, naryTabAppHinted,
-  indexRef, naryIndexRef,
-  ptrOffset, unsafePtrLoad,
-  getClassDef, getDataCon,
-  Emits, EmitsEvidence (..), buildPi, buildNonDepPi,
-  buildLam, buildTabLam,
-  buildAbs, buildNaryAbs, buildUnaryLamExpr,
-  buildNaryLamExpr, buildNaryLamExprFromPi, asNaryLam,
-  buildAlt, buildUnaryAtomAlt,
-  emitDataDef, emitClassDef, emitInstanceDef, emitDataConName, emitTyConName,
-  emitEffectDef, emitHandlerDef, emitEffectOpDef,
-  buildCase, emitIf, emitMaybeCase, buildSplitCase,
-  emitBlock, emitDecl, emitDecls, BuilderEmissions, emitExprToAtom,
-  TopBuilder (..), TopBuilderT (..), liftTopBuilderTWith,
-  runTopBuilderT, TopBuilder2, emitBindingDefault,
-  emitSourceMap, emitSynthCandidates, addInstanceSynthCandidate,
-  emitTopLet, emitImpFunBinding, emitSpecialization, emitAtomRules,
-  lookupLoadedModule, bindModule, extendCache, lookupLoadedObject, extendLoadedObjects,
-  extendImpCache, queryImpCache, finishSpecializedDict,
-  extendSpecializationCache, querySpecializationCache, getCache, emitObjFile, lookupPtrName,
-  queryIxDictCache, extendIxDictCache,
-  extendObjCache, queryObjCache,
-  TopEnvFrag (..), emitPartialTopEnvFrag, emitLocalModuleEnv,
-  fabricateEmitsEvidence, fabricateEmitsEvidenceM,
-  singletonBinderNest, varsAsBinderNest, typesAsBinderNest,
-  liftBuilder, liftEmitBuilder, makeBlock, absToBlockInferringTypes,
-  ordinal, indexSetSize, unsafeFromOrdinal, projectIxFinMethod,
-  telescopicCapture, unpackTelescope,
-  applyRecon, applyReconAbs, applyIxMethod,
-  emitRunWriter, emitRunState, emitRunReader, buildFor, unzipTab, buildForAnn,
-  zeroAt, zeroLike, maybeTangentType, tangentType,
-  addTangent, tangentBaseMonoidFor,
-  buildEffLam, catMaybesE, runMaybeWhile,
-  ReconAbs, ReconstructAtom (..), buildNullaryPi, buildNaryPi,
-  HoistingTopBuilder (..), liftTopBuilderHoisted,
-  DoubleBuilderT (..), DoubleBuilder, liftDoubleBuilderT,
-  liftDoubleBuilderTNoEmissions, runDoubleBuilderT, toposortAnnVars
-  ) where
->>>>>>> 9b845853
 
 import Control.Applicative
 import Control.Monad
@@ -563,13 +509,8 @@
   extendOutFrag rn (BuilderDeclEmission d) = RNest rn d
   {-# INLINE extendOutFrag #-}
 
-<<<<<<< HEAD
 instance (IRRep r, Fallible m) => Builder r (BuilderT r m) where
-  emitDecl hint ann expr = do
-=======
-instance Fallible m => Builder r (BuilderT r m) where
   rawEmitDecl hint ann expr = do
->>>>>>> 9b845853
     ty <- getType expr
     BuilderT $ freshExtendSubInplaceT hint \b ->
       (BuilderDeclEmission $ Let b $ DeclBinding ann ty expr, binderName b)
