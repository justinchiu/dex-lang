--- conflicted
+++ resolved
@@ -92,12 +92,8 @@
 type ScopableBuilder2 (m :: MonadKind2) = forall i. ScopableBuilder (m i)
 
 emit :: (Builder m, Emits n) => Expr n -> m n (AtomName n)
-<<<<<<< HEAD
-emit expr = emitDecl NoHint PlainLet expr
+emit expr = emitDecl noHint PlainLet expr
 {-# INLINE emit #-}
-=======
-emit expr = emitDecl noHint PlainLet expr
->>>>>>> de36e4b9
 
 emitOp :: (Builder m, Emits n) => Op n -> m n (Atom n)
 emitOp op = Var <$> emit (Op op)
