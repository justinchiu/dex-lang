--- conflicted
+++ resolved
@@ -166,13 +166,9 @@
               checkEq (getType b) ty
               resultTy' <- flip (foldr withBinder) bs $ typeCheck body
               checkEq resultTy resultTy'
-<<<<<<< HEAD
           VariantTy _ -> throw CompilerErr
             "Can't pattern-match partially-known variants"
-          _ -> throw CompilerErr $ "Unexpected scrutinee: " <> pprint ety
-=======
           _ -> throw TypeErr $ "Case analysis only supported on ADTs and variants, not on " ++ pprint ety
->>>>>>> cc19d14f
       return resultTy
     RecordCons items record -> do
       types <- mapM typeCheck items
@@ -231,15 +227,11 @@
     RunWriter _   -> SomeEffects
     RunState _ _  -> SomeEffects
     Tile _ _ _ -> error "not implemented"
-<<<<<<< HEAD
-  Case _ _ _ -> error "not implemented"
+  Case _ alts _ -> foldMap (\(Abs _ block) -> blockEffs block) alts
   RecordCons _ _    -> NoEffects
   RecordSplit _ _   -> NoEffects
   VariantLift _ _   -> NoEffects
   VariantSplit _ _  -> NoEffects
-=======
-  Case _ alts _ -> foldMap (\(Abs _ block) -> blockEffs block) alts
->>>>>>> cc19d14f
 
 functionEffs :: Atom -> EffectSummary
 functionEffs f = case getType f of
@@ -277,15 +269,10 @@
       TypeCon def params -> do
         [DataConDef _ bs'] <- return $ applyDataDefParams def params
         return bs'
-<<<<<<< HEAD
       RecordTy (NoExt types) ->
         return $ toNest $ map Ignore $ toList types
       RecordTy _ -> throw CompilerErr "Can't unpack partially-known records"
-      _ -> throw CompilerErr $ "Can't unpack " ++ pprint ty
-=======
-      RecordTy types -> return $ toNest $ map Ignore $ toList types
       _ -> throw TypeErr $ "Only single-member ADTs and record types can be unpacked in let bindings"
->>>>>>> cc19d14f
     checkEq bs bs'
     return $ foldMap binderBinding bs
   where ctxStr = "checking decl:\n" ++ pprint decl
