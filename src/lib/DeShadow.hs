-- Copyright 2019 Google LLC
--
-- Use of this source code is governed by a BSD-style
-- license that can be found in the LICENSE file or at
-- https://developers.google.com/open-source/licenses/bsd

{-# LANGUAGE FlexibleContexts #-}

module DeShadow (sourcePass, deShadowPass) where

import Control.Monad.Reader
import Control.Monad.Except hiding (Except)

import Env
import Syntax
import Pass
import Fresh
import PPrint
import Cat

type DeShadowM a = ReaderT DeShadowEnv (FreshRT (Either Err)) a
type DeShadowCat a = (CatT (DeShadowEnv, FreshScope) (Either Err)) a
type DeShadowEnv = (Env Name, Env Type)

sourcePass :: TopPass SourceBlock UTopDecl
sourcePass = TopPass sourcePass'

sourcePass' :: SourceBlock -> TopPassM () UTopDecl
sourcePass' block = case sbContents block of
  UTopDecl (EvalCmd (Command ShowParse expr)) -> emitOutput $ TextOut $ pprint expr
  UTopDecl decl -> return decl
  UnParseable _ s -> throwTopErr $ Err ParseErr Nothing s
  ProseBlock _ -> emitOutput NoOutput
  CommentLine  -> emitOutput NoOutput
  EmptyLines   -> emitOutput NoOutput

deShadowPass :: TopPass UTopDecl UTopDecl
deShadowPass = TopPass $ \topDecl ->  case topDecl of
  TopDecl decl -> do decl' <- catToTop $ deShadowDecl decl
                     case decl' of
                       Just decl'' -> return $ TopDecl decl''
                       Nothing -> emitOutput NoOutput
  EvalCmd (Command cmd expr) -> do
    expr' <- deShadowTop expr
    case cmd of
      ShowDeshadowed -> emitOutput $ TextOut $ show expr'
      _ -> return $ EvalCmd (Command cmd expr')

deShadowTop :: UExpr -> TopPassM (DeShadowEnv, FreshScope) UExpr
deShadowTop expr = do
  (env, scope) <- look
  liftExceptTop $ runFreshRT (runReaderT (deShadowExpr expr) env) scope

deShadowExpr :: UExpr -> DeShadowM UExpr
deShadowExpr expr = case expr of
  Lit x -> return (Lit x)
  Var v tys -> liftM2 Var (asks $ lookupSubst v . fst) (mapM deShadowType tys)
  PrimOp b [] args -> liftM (PrimOp b []) (traverse recur args)
  PrimOp _ ts _ -> error $ "Unexpected type args to primop " ++ pprint ts
  Decl decl body ->
    withCat (deShadowDecl decl) $ \decl' -> do
      body' <- recur body
      return $ case decl' of Nothing -> body'
                             Just decl'' -> Decl decl'' body'
  Lam l p body ->
    withCat (deShadowPat p) $ \p' ->
      liftM (Lam l p') (recur body)
  App fexpr arg -> liftM2 App (recur fexpr) (recur arg)
  For p body ->
    withCat (deShadowPat p) $ \p' ->
      liftM (For p') (recur body)
  Get e v -> liftM2 Get (recur e) (recur v)
  RecCon k r -> liftM (RecCon k) $ traverse recur r
  TabCon NoAnn xs -> liftM (TabCon NoAnn) (mapM recur xs)
  Annot body ty -> liftM2 Annot (recur body) (deShadowType ty)
  DerivAnnot e ann -> liftM2 DerivAnnot (recur e) (recur ann)
  SrcAnnot e pos -> liftM (flip SrcAnnot pos) (recur e)
  Pack e ty exTy -> liftM3 Pack (recur e) (deShadowType ty) (deShadowType exTy)
  IdxLit _ _ -> error "Not implemented"
  TabCon (Ann _) _ -> error "No annotated tabcon in source language"
  where recur = deShadowExpr

deShadowDecl :: UDecl -> DeShadowCat (Maybe UDecl)
deShadowDecl (LetMono p bound) = do
  bound' <- toCat $ deShadowExpr bound
  p' <- deShadowPat p
  return $ Just $ LetMono p' bound'
deShadowDecl (LetPoly (v:>ty) tlam) = do
  tlam' <- toCat $ deShadowTLam tlam
  ty' <- toCat $ deShadowSigmaType ty
  b' <- freshBinderP (v:>ty')
  return $ Just $ LetPoly b' tlam'
deShadowDecl (Unpack b tv bound) = do
  bound' <- toCat $ deShadowExpr bound
  tv' <- looks $ rename tv . snd
  extend (asSnd (tv @> TypeVar tv'), tv'@>())
  b' <- freshBinder b
  return $ Just $ Unpack b' tv' bound'
deShadowDecl (TAlias v ty) = do  -- TODO: deal with capture
  ty' <- toCat $ deShadowType ty
  extend (asSnd (v @> ty'), v@>())
  return Nothing

deShadowTLam :: UTLam -> DeShadowM UTLam
deShadowTLam (TLam tbs body) = do
  withCat (traverse freshTBinder tbs) $ \tbs' ->
    liftM (TLam tbs') (deShadowExpr body)

deShadowPat :: UPat -> DeShadowCat UPat
deShadowPat pat = traverse freshBinder pat

freshBinder :: UBinder -> DeShadowCat UBinder
freshBinder (v:>ann) = do
  ann' <- case ann of
            Ann ty -> liftM Ann $ toCat $ deShadowType ty
            NoAnn -> return NoAnn
  freshBinderP (v:>ann')

freshBinderP :: BinderP a -> DeShadowCat (BinderP a)
freshBinderP (v:>ann) = do
  shadowed <- looks $ (v `isin`) . fst . fst
  if shadowed && v /= Name "_" 0
    then throw RepeatedVarErr (" " ++ pprint v)
    else return ()
  v' <- looks $ rename v . snd
  extend (asFst (v@>v'), v'@>())
  return (v':>ann)

freshTBinder :: TBinder -> DeShadowCat TBinder
freshTBinder (v:>k) = do
  shadowed <- looks $ (v `isin`) . snd . fst
  if shadowed && v /= Name "_" 0
    then throw RepeatedVarErr (" " ++ pprint v)
    else return ()
  v' <- looks $ rename v . snd
  extend (asSnd (v@>TypeVar v'), v'@>())
  return (v':>k)

deShadowType :: Type -> DeShadowM Type
deShadowType ty = case ty of
  BaseType _ -> return ty
  TypeVar v  -> do
    (vsub, tsub) <- ask
    case envLookup tsub v of
      Just ty' -> return ty'
      Nothing -> throw UnboundVarErr $ "type variable \"" ++ pprint v ++ "\"" ++
                   (if v `isin` vsub
                       then " (a term variable of the same name is in scope)"
                       else "")
  ArrType a b -> liftM2 ArrType (recur a) (recur b)
  TabType a b -> liftM2 TabType (recur a) (recur b)
  RecType r   -> liftM RecType $ traverse recur r
  Exists body -> liftM Exists $ recur body
  IdxSetLit _ -> return ty
  BoundTVar _ -> return ty
  where recur = deShadowType

deShadowSigmaType :: SigmaType -> DeShadowM SigmaType
deShadowSigmaType (Forall kinds body) = liftM (Forall kinds) (deShadowType body)

<<<<<<< HEAD
subType :: Env Type -> Type -> Type
subType sub ty = case ty of
  BaseType _ -> ty
  TypeVar v  -> case envLookup sub v of Nothing  -> ty
                                        Just ty' -> ty'
  ArrType l a b -> ArrType l (recur a) (recur b)
  TabType a b -> TabType (recur a) (recur b)
  RecType k r -> RecType k $ fmap recur r
  Exists body -> Exists $ recur body
  IdxSetLit _ -> ty
  BoundTVar _ -> ty
  where recur = subType sub

=======
>>>>>>> 3f877631
toCat :: DeShadowM a -> DeShadowCat a
toCat m = do
  (env, scope) <- look
  liftEither $ flip runFreshRT scope $ flip runReaderT env $ m

withCat :: DeShadowCat a -> (a -> DeShadowM b) -> DeShadowM b
withCat m cont = do
  env <- ask
  scope <- askFresh
  (ans, (env', scope')) <- liftEither $ flip runCatT (env, scope) m
  extendR env' $ localFresh (<> scope') $ cont ans

catToTop :: DeShadowCat a -> TopPassM (DeShadowEnv, FreshScope) a
catToTop m = do
  env <- look
  (ans, env') <- liftExceptTop $ flip runCatT env m
  extend env'
  return ans<|MERGE_RESOLUTION|>--- conflicted
+++ resolved
@@ -147,9 +147,9 @@
                    (if v `isin` vsub
                        then " (a term variable of the same name is in scope)"
                        else "")
-  ArrType a b -> liftM2 ArrType (recur a) (recur b)
+  ArrType l a b -> liftM2 (ArrType l) (recur a) (recur b)
   TabType a b -> liftM2 TabType (recur a) (recur b)
-  RecType r   -> liftM RecType $ traverse recur r
+  RecType k r   -> liftM (RecType k) $ traverse recur r
   Exists body -> liftM Exists $ recur body
   IdxSetLit _ -> return ty
   BoundTVar _ -> return ty
@@ -158,22 +158,6 @@
 deShadowSigmaType :: SigmaType -> DeShadowM SigmaType
 deShadowSigmaType (Forall kinds body) = liftM (Forall kinds) (deShadowType body)
 
-<<<<<<< HEAD
-subType :: Env Type -> Type -> Type
-subType sub ty = case ty of
-  BaseType _ -> ty
-  TypeVar v  -> case envLookup sub v of Nothing  -> ty
-                                        Just ty' -> ty'
-  ArrType l a b -> ArrType l (recur a) (recur b)
-  TabType a b -> TabType (recur a) (recur b)
-  RecType k r -> RecType k $ fmap recur r
-  Exists body -> Exists $ recur body
-  IdxSetLit _ -> ty
-  BoundTVar _ -> ty
-  where recur = subType sub
-
-=======
->>>>>>> 3f877631
 toCat :: DeShadowM a -> DeShadowCat a
 toCat m = do
   (env, scope) <- look
