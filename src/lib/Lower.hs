-- Copyright 2022 Google LLC
--
-- Use of this source code is governed by a BSD-style
-- license that can be found in the LICENSE file or at
-- https://developers.google.com/open-source/licenses/bsd

{-# LANGUAGE UndecidableInstances #-}

module Lower
  ( lowerFullySequential, DestBlock, vectorizeLoops
  ) where

import Prelude hiding (abs, id, (.))
import Data.Word
import Data.Functor
import Data.Maybe (fromJust)
import Data.List.NonEmpty qualified as NE
import Data.Text.Prettyprint.Doc (pretty, viaShow, (<+>))
import Control.Category
import Control.Monad.Reader
import Control.Monad.State.Strict
import Unsafe.Coerce
import GHC.Exts (inline)

import Types.Core
import Types.Primitives

import Err
import Name
import MTL1
import Core
import Builder
import PPrint
import QueryType
import GenericTraversal
import Util (foldMapM, enumerate)
import Logging
import Syntax (Output)

-- A binder for the destination of block result, body.
type DestBlock = Abs (Binder SimpIR) SBlock

-- === For loop resolution ===

-- The `lowerFullySequential` pass makes two related changes:
-- - All `for` loops become `seq` loops
-- - Arrays are now explicily allocated as `Dest`s (whither the
--   content is written in due course)
--
-- We also perform destination passing here, to elide as many copies
-- as possible.
--
-- The idea for multithreading parallelism is to add IR elements that
-- specify parallelization strategy (`Seq` specifies sequential
-- execution) and add lowerings similar to lowerFullySequential that
-- choose which one(s) to use.

-- The `For` constructor of `PrimHof` disappears from the IR due to
-- this pass, and the `Seq`, `AllocDest`, `Place`, `RememberDest`, and
-- `Freeze` constructors appear.
--
-- All the `Place`s in the resulting IR are non-conflicting: every
-- array element is only written to once.
--
-- The traversal for a block or subexpression returns an `Atom`
-- representing the returned value.  If a destination was passed in,
-- the traversal is also responsible for arranging to write that value
-- into that destination (possibly by forwarding (a part of) the
-- destination to a sub-block or sub-expression, hence "desintation
-- passing style").

lowerFullySequential :: EnvReader m => SBlock n -> m n (DestBlock n)
lowerFullySequential b = liftM fst $ liftGenericTraverserM LFS do
  resultDestTy <- RawRefTy <$> getTypeSubst b
  withFreshBinder (getNameHint @String "ans") resultDestTy \destBinder -> do
    Abs (destBinder:>resultDestTy) <$> buildBlock do
      let dest = Var $ sink $ binderName destBinder
      traverseBlockWithDest dest b $> UnitVal

data LFS (n::S) = LFS
type LowerM = GenericTraverserM SimpIR UnitB LFS
instance SinkableE LFS where
  sinkingProofE _ LFS = LFS
instance HoistableState LFS where
  hoistState _ _ LFS = LFS
  {-# INLINE hoistState #-}

-- It would be nice to figure out a way to not have to update the effect
-- annotations manually... The only interesting cases below are really For and TabCon.
instance GenericTraverser SimpIR UnitB LFS where
  traverseExpr expr = case expr of
    Op (TabCon ty els) -> traverseTabCon Nothing ty els
    Hof (For dir ixDict body) -> traverseFor Nothing dir ixDict body
    Case _ _ _ _ -> do
      Case e alts ty _ <- traverseExprDefault expr
      eff' <- foldMapM getEffects alts
      return $ Case e alts ty eff'
    _ -> traverseExprDefault expr
  traverseAtom atom = traverseAtomDefault atom

type Dest = Atom

traverseFor
  :: Emits o => Maybe (Dest SimpIR o) -> ForAnn -> SAtom i -> LamExpr SimpIR i
  -> LowerM i o (SExpr o)
traverseFor maybeDest dir ixDict lam@(UnaryLamExpr (ib:>ty) body) = do
  ansTy <- getTypeSubst $ Hof $ For dir ixDict $ lam
  ixDict' <- substM ixDict
  ty' <- substM ty
  case isSingletonType ansTy of
    True -> do
      body' <- buildUnaryLamExpr noHint (PairTy ty' UnitTy) \b' -> do
        (i, _) <- fromPair $ Var b'
        extendSubst (ib @> SubstVal i) $ traverseBlock body $> UnitVal
      void $ emit $ Hof $ Seq dir ixDict' UnitVal body'
      Atom . fromJust <$> singletonTypeVal ansTy
    False -> do
      initDest <- ProdVal . (:[]) <$> case maybeDest of
        Just  d -> return d
        Nothing -> emitOp $ AllocDest ansTy
      destTy <- getType initDest
      body' <- buildUnaryLamExpr noHint (PairTy ty' destTy) \b' -> do
        (i, destProd) <- fromPair $ Var b'
        let dest = getProjection [ProjectProduct 0] destProd
        idest <- emitOp $ IndexRef dest i
        extendSubst (ib @> SubstVal i) $ traverseBlockWithDest idest body $> UnitVal
      let seqHof = Hof $ Seq dir ixDict' initDest body'
      Op . Freeze . ProjectElt (ProjectProduct 0 NE.:| []) <$> emit seqHof
traverseFor _ _ _ _ = error "expected a unary lambda expression"

traverseTabCon :: Emits o => Maybe (Dest SimpIR o) -> SType i -> [SAtom i] -> LowerM i o (SExpr o)
traverseTabCon maybeDest tabTy elems = do
  tabTy'@(TabPi (TabPiType (_:>ixTy') _)) <- substM tabTy
  dest <- case maybeDest of
    Just  d -> return d
    Nothing -> emitOp $ AllocDest tabTy'
  Abs bord ufoBlock <- buildAbs noHint IdxRepTy \ord -> do
    buildBlock $ unsafeFromOrdinal (sink ixTy') $ Var $ sink ord
  forM_ (enumerate elems) \(ord, e) -> do
    i <- dropSubst $ extendSubst (bord@>SubstVal (IdxRepVal (fromIntegral ord))) $
      traverseBlock ufoBlock
    idest <- indexRef dest i
    place (FullDest idest) =<< traverseAtom e
  return $ Op $ Freeze dest


-- Destination-passing traversals
--
-- The idea here is to try to reuse the memory already allocated for outputs of surrounding
-- higher order functions for values produced inside nested blocks. As an example,
-- consider two perfectly nested for loops:
--
-- for i:(Fin 10).
--   v = for j:(Fin 20). ...
--   v
--
-- (binding of the for as v is necessary since Blocks end with Atoms).
--
-- The outermost loop will have to allocate the memory for a 2D array. But it would be
-- a waste if the inner loop kept allocating 20-element blocks only to copy them into
-- that full outermost buffer. Instead, we invoke traverseBlockWithDest on the body
-- of the i-loop, which will realize that v has a valid destination. Then,
-- traverseExprWithDest will be called at the for decl and will translate the j-loop
-- so that it never allocates scratch space for its result, but will put it directly in
-- the corresponding slice of the full 2D buffer.

type DestAssignment (i'::S) (o::S) = AtomNameMap (ProjDest o) i'

data ProjDest o
  = FullDest (Dest SimpIR o)
  | ProjDest (NE.NonEmpty Projection) (Dest SimpIR o)  -- dest corresponds to the projection applied to name

lookupDest :: DestAssignment i' o -> SAtomName i' -> Maybe (ProjDest o)
lookupDest = flip lookupNameMap

-- Matches up the free variables of the atom, with the given dest. For example, if the
-- atom is a pair of two variables, the dest might be split into per-component dests,
-- and a dest assignment mapping each side to its respective dest will be returned.
-- This function works on a best-effort basis. It's never an error to not split the dest
-- as much as possible, but it can lead to unnecessary copies being done at run-time.
--
-- XXX: When adding more cases, be careful about potentially repeated vars in the output!
decomposeDest :: Emits o => Dest SimpIR o -> SAtom i' -> LowerM i o (Maybe (DestAssignment i' o))
decomposeDest dest = \case
  Var v -> return $ Just $ singletonNameMap v $ FullDest dest
  ProjectElt ps v -> return $ Just $ singletonNameMap v $ ProjDest ps dest
  _ -> return Nothing

traverseBlockWithDest :: Emits o => Dest SimpIR o -> SBlock i -> LowerM i o (SAtom o)
traverseBlockWithDest dest (Block _ decls ans) = do
  decomposeDest dest ans >>= \case
    Nothing -> do
      ans' <- traverseDeclNest decls $ traverseAtom ans
      place (FullDest dest) ans'
      return ans'
    Just destMap -> do
      s <- getSubst
      case isDistinctNest decls of
        Nothing -> error "Non-distinct decls?"
        Just DistinctBetween -> do
          s' <- traverseDeclNestWithDestS destMap s decls
          -- But we have to emit explicit writes, for all the vars that are not defined in decls!
          forM_ (toListNameMap $ hoistFilterNameMap decls destMap) \(n, d) ->
            place d $ case s ! n of Rename v -> Var v; SubstVal a -> a
          withSubst s' $ substM ans


traverseDeclNestWithDestS
  :: forall i i' l o. (Emits o, DistinctBetween l i')
  => DestAssignment i' o -> Subst (AtomSubstVal SimpIR) l o -> Nest (Decl SimpIR) l i'
  -> LowerM i o (Subst (AtomSubstVal SimpIR) i' o)
traverseDeclNestWithDestS destMap s = \case
  Empty -> return s
  Nest (Let b (DeclBinding ann _ expr)) rest -> do
    DistinctBetween <- return $ withExtEvidence rest $ shortenBetween @i' b
    let maybeDest = lookupDest destMap $ sinkBetween $ binderName b
    expr' <- withSubst s $ traverseExprWithDest maybeDest expr
    v <- emitDecl (getNameHint b) ann expr'
    traverseDeclNestWithDestS destMap (s <>> (b @> Rename v)) rest

traverseExprWithDest :: forall i o. Emits o => Maybe (ProjDest o) -> SExpr i -> LowerM i o (SExpr o)
traverseExprWithDest dest expr = case expr of
  Op (TabCon ty els) -> traverseTabCon tabDest ty els
  Hof (For dir ixDict body) -> traverseFor tabDest dir ixDict body
  Hof (RunWriter Nothing m body) -> traverseRWS Writer body \ref' body' -> do
    m' <- traverseGenericE m
    return $ RunWriter ref' m' body'
  Hof (RunState Nothing s body) -> traverseRWS State body \ref' body' -> do
    s' <- traverseAtom s
    return $ RunState ref' s' body'
  _ -> generic
  where
    tabDest = dest <&> \case FullDest d -> d; ProjDest _ _ -> error "unexpected projection"

    generic = do
      expr' <- traverseExprDefault expr
      case dest of
        Nothing -> return expr'
        Just d  -> do
          ans <- Var <$> emit expr'
          place d ans
          return $ Atom ans

    traverseRWS
      :: RWS -> LamExpr SimpIR i
      -> (Maybe (Dest SimpIR o) -> LamExpr SimpIR o -> LowerM i o (Hof SimpIR o))
      -> LowerM i o (SExpr o)
    traverseRWS rws (LamExpr (BinaryNest hb rb) body) mkHof = do
      unpackRWSDest dest >>= \case
        Nothing -> generic
        Just (bodyDest, refDest) -> do
          let RefTy _ ty = binderType rb
          ty' <- traverseGenericE $ ignoreHoistFailure $ hoist hb ty
          liftM Hof $ mkHof refDest =<<
            buildEffLam rws (getNameHint rb) ty' \hb' rb' ->
              extendRenamer (hb@>hb' <.> rb@>rb') do
                case bodyDest of
                  Nothing -> traverseBlock body
                  Just bd -> traverseBlockWithDest (sink bd) body
    traverseRWS _ _ _ = error "Expected a binary lambda expression"

    unpackRWSDest = \case
      Nothing -> return Nothing
      Just d -> case d of
        FullDest fd -> do
          bd <- getProjRef 0 fd
          rd <- getProjRef 1 fd
          return $ Just (Just bd, Just rd)
        ProjDest (ProjectProduct 0 NE.:| []) pd -> return $ Just (Just pd, Nothing)
        ProjDest (ProjectProduct 1 NE.:| []) pd -> return $ Just (Nothing, Just pd)
        ProjDest _ _ -> return Nothing


place :: Emits o => ProjDest o -> SAtom o -> LowerM i o ()
place pd x = case pd of
  FullDest d -> void $ emitOp $ Place d x
  ProjDest p d -> void $ emitOp $ Place d $ getProjection (NE.toList p) x

-- === Vectorization ===

-- WATCH OUT! This vectorization assumes that all raw references represent
-- destinations, and so no Place operations can cause write conflicts.

-- TODO: Local vector values? We might want to pack short and pure for loops into vectors,
-- to support things like float3 etc.
data Stability
  = Uniform    -- constant across vectorized dimension
  | Varying    -- varying across vectorized dimension
  | Contiguous -- varying, but contiguous across vectorized dimension
  | ProdStability [Stability]
  deriving (Eq, Show)

data VSubstValC (c::C) (n::S) where
  VVal :: Stability -> SAtom n -> VSubstValC AtomNameC n
type VAtom = VSubstValC AtomNameC
instance SinkableV VSubstValC
instance SinkableE (VSubstValC c) where
  sinkingProofE fresh (VVal s x) = VVal s $ sinkingProofE fresh x

instance PrettyPrec (VSubstValC c n) where
  prettyPrec (VVal s atom) = atPrec LowestPrec $ "@" <> viaShow s <+> pretty atom

type TopVectorizeM = BuilderT SimpIR (ReaderT Word32 (StateT Errs FallibleM))

vectorizeLoops :: (MonadIO (m n), MonadLogger [Output] (m n), EnvReader m)
               => Word32 -> Abs (Binder SimpIR) SBlock n
               -> m n (Abs (Binder SimpIR) SBlock n, Errs)
vectorizeLoops vectorByteWidth abs = liftEnvReaderM do
  refreshAbs abs \d (Block _ decls ans) -> do
    vblock <- liftBuilderT $ buildBlock do
                s <- vectorizeLoopsRec emptyInFrag decls
                applySubst s ans
    case (runFallibleM . (`runStateT` mempty) . (`runReaderT` vectorByteWidth)) vblock of
      -- The failure case should not occur: vectorization errors should have been
      -- caught inside `vectorizeLoopsRec` (and should have been added to the
      -- `Errs` state of the `StateT` instance that is run with `runStateT` above).
      Failure errs -> error $ pprint errs
      Success (block', errs) -> return $ (Abs d block', errs)
{-# INLINE vectorizeLoops #-}

addVectErrCtx :: Fallible m => String -> String -> m a -> m a
addVectErrCtx name payload m =
  let ctx = mempty { messageCtx = ["In `" ++ name ++ "`:\n" ++ payload] }
  in addErrCtx ctx m

throwVectErr :: Fallible m => String -> m a
throwVectErr msg = throwErr (Err MiscErr mempty msg)

prependCtxToErrs :: ErrCtx -> Errs -> Errs
prependCtxToErrs ctx (Errs errs) =
  Errs $ map (\(Err ty ctx' msg) -> Err ty (ctx <> ctx') msg) errs

vectorizeLoopsRec :: (Ext i o, Emits o)
                  => SubstFrag Name i i' o -> Nest SDecl i' i''
                  -> TopVectorizeM o (SubstFrag Name i i'' o)
<<<<<<< HEAD
vectorizeLoopsRec frag nest =
  case nest of
    Empty -> return frag
    Nest (Let b (DeclBinding ann _ expr)) rest -> do
      vectorByteWidth <- ask
      expr' <- applySubst frag expr
      narrowestTypeByteWidth <- getNarrowestTypeByteWidth expr'
      let loopWidth = vectorByteWidth `div` narrowestTypeByteWidth
      v <- case expr of
        Hof (Seq dir (DictCon (IxFin (NatVal n))) dest@(ProdVal [_]) (Lam body))
          | n `mod` loopWidth == 0 -> (do
              Distinct <- getDistinct
              let vn = NatVal $ n `div` loopWidth
              body' <- vectorizeSeq loopWidth (TC $ Fin vn) frag body
              dest' <- applySubst frag dest
              emit $ Hof $ Seq dir (DictCon $ IxFin vn) dest' body')
            `catchErr` \errs -> do
                let msg = "In `vectorizeLoopsRec`:\nExpr:\n" ++ pprint expr
                    ctx = mempty { messageCtx = [msg] }
                    errs' = prependCtxToErrs ctx errs
                modify (<> errs')
                dest' <- applySubst frag dest
                body' <- applySubst frag body
                emit $ Hof $ Seq dir (DictCon $ IxFin $ NatVal n) dest' (Lam body')
        _ -> emitDecl (getNameHint b) ann =<< applySubst frag expr
      vectorizeLoopsRec (frag <.> b @> v) rest
=======
vectorizeLoopsRec frag = \case
  Empty -> return frag
  Nest (Let b (DeclBinding ann _ expr)) rest -> do
    vectorByteWidth <- ask
    let narrowestTypeByteWidth = 1  -- TODO: This is too conservative! Find the shortest type in the loop.
    let loopWidth = vectorByteWidth `div` narrowestTypeByteWidth
    v <- case expr of
      Hof (Seq dir (DictCon (IxFin (NatVal n))) dest@(ProdVal [_]) body)
        | n `mod` loopWidth == 0 -> do
          Distinct <- getDistinct
          let vn = NatVal $ n `div` loopWidth
          body' <- vectorizeSeq loopWidth (TC $ Fin vn) frag body
          dest' <- applySubst frag dest
          emit $ Hof $ Seq dir (DictCon $ IxFin vn) dest' body'
      _ -> emitDecl (getNameHint b) ann =<< applySubst frag expr
    vectorizeLoopsRec (frag <.> b @> v) rest
>>>>>>> 00e0b0ec

atMostOneEffect :: Effect n -> EffectRow n -> Bool
atMostOneEffect eff scrutinee = case scrutinee of
  Pure -> True
  OneEffect eff' -> eff' == eff
  _ -> False

vectorizeSeq :: forall i i' o. (Distinct o, Ext i o)
             => Word32 -> SType o -> SubstFrag Name i i' o -> LamExpr SimpIR i'
             -> TopVectorizeM o (LamExpr SimpIR o)
vectorizeSeq loopWidth newIxTy frag (UnaryLamExpr (b:>ty) body) = do
  if atMostOneEffect InitEffect (blockEffects body)
    then do
      (oldIxTy, ty') <- case ty of
        ProdTy [ixTy, ref] -> do
          ixTy' <- applySubst frag ixTy
          ref' <- applySubst frag ref
          return (ixTy', ProdTy [newIxTy, ref'])
        _ -> error "Unexpected seq binder type"
<<<<<<< HEAD
      result <- liftM (`runReaderT` loopWidth) $ liftBuilderT $
        buildLam (getNameHint b) arr (sink ty') (OneEffect InitEffect) \ci -> do
=======
      liftM (runHardFail . (`runReaderT` loopWidth)) $ liftBuilderT $ do
        buildUnaryLamExpr (getNameHint b) (sink ty') \ci -> do
>>>>>>> 00e0b0ec
          (vi, dest) <- fromPair $ Var ci
          let viOrd = unwrapBaseNewtype $ unwrapBaseNewtype vi
          iOrd <- imul viOrd $ IdxRepVal loopWidth
          let i = Con $ Newtype (sink oldIxTy) $ Con $ Newtype NatTy iOrd
          let s = newSubst iSubst <>> b @> VVal (ProdStability [Contiguous, ProdStability [Uniform]]) (PairVal i dest)
          runSubstReaderT s $ runVectorizeM $ vectorizeBlock body $> UnitVal
      case runReaderT (fromFallibleM result) mempty of
        Success s -> return s
        Failure errs -> throwErrs errs  -- re-raise inside `TopVectorizeM`
    else throwVectErr "Effectful loop vectorization not implemented!"
  where
    iSubst :: (DExt o o', Color c) => Name c i' -> VSubstValC c o'
    iSubst v = case lookupSubstFragProjected frag v of
      Left v'  -> sink $ fromNameVAtom v'
      Right v' -> sink $ fromNameVAtom v'
vectorizeSeq _ _ _ _ = error "expected a unary lambda expression"

fromNameVAtom :: forall c n. Color c => Name c n -> VSubstValC c n
fromNameVAtom v = case eqColorRep @c @AtomNameC of
  Just ColorsEqual -> VVal Uniform $ Var v
  _ -> error "Unexpected non-atom name"

newtype VectorizeM i o a =
  VectorizeM { runVectorizeM :: SubstReaderT VSubstValC (BuilderT SimpIR (ReaderT Word32 FallibleM)) i o a }
  deriving ( Functor, Applicative, Monad, Fallible, MonadFail, SubstReader VSubstValC
           , Builder SimpIR, EnvReader, EnvExtender, ScopeReader, ScopableBuilder SimpIR)

getLoopWidth :: VectorizeM i o Word32
getLoopWidth = VectorizeM $ SubstReaderT $ ReaderT $ const $ ask

vectorizeBlock :: Emits o => SBlock i -> VectorizeM i o (VAtom o)
vectorizeBlock block@(Block _ decls (ans :: SAtom i')) =
  addVectErrCtx "vectorizeBlock" ("Block:\n" ++ pprint block) $
    go decls
    where
      go :: Emits o => Nest SDecl i i' -> VectorizeM i o (VAtom o)
      go = \case
        Empty -> vectorizeAtom ans
        Nest (Let b (DeclBinding _ _ expr)) rest -> do
          v <- vectorizeExpr expr
          extendSubst (b @> v) $ go rest

vectorizeExpr :: Emits o => SExpr i -> VectorizeM i o (VAtom o)
<<<<<<< HEAD
vectorizeExpr expr = addVectErrCtx "vectorizeExpr" ("Expr:\n" ++ pprint expr) do
  case expr of
    Atom atom -> vectorizeAtom atom
    Op op -> vectorizeOp op
    -- Vectorizing IO might not always be safe! Here, we depend on vectorizeOp
    -- being picky about the IO-inducing ops it supports, and expect it to
    -- complain about FFI calls and the like.
    Hof (RunIO (Lam (LamExpr (LamBinder b UnitTy PlainArrow _) body))) -> do
      -- TODO: buildBlockAux?
      (vy, lam') <- withFreshBinder (getNameHint b) UnitTy \b' -> do
        Abs decls (LiftE vy `PairE` yWithTy) <- buildScoped do
          VVal vy y <- extendSubst (b @> VVal Uniform UnitVal) $ vectorizeBlock body
          PairE (LiftE vy) <$> withType y
        body' <- absToBlock =<< computeAbsEffects (Abs decls yWithTy)
        effs' <- getEffects body'
        return (vy, LamExpr (LamBinder b' UnitTy PlainArrow effs') body')
      VVal vy . Var <$> emit (Hof (RunIO (Lam lam')))
    _ -> throwVectErr $ "Cannot vectorize expr: " ++ pprint expr
=======
vectorizeExpr expr = case expr of
  Atom atom -> vectorizeAtom atom
  Op op -> vectorizeOp op
  -- Vectorizing IO might not always be safe! Here, we depend on vectorizeOp
  -- being picky about the IO-inducing ops it supports, and expect it to
  -- complain about FFI calls and the like.
  Hof (RunIO body) -> do
    -- TODO: buildBlockAux?
    Abs decls (LiftE vy `PairE` yWithTy) <- buildScoped do
      VVal vy y <- vectorizeBlock body
      PairE (LiftE vy) <$> withType y
    body' <- absToBlock =<< computeAbsEffects (Abs decls yWithTy)
    VVal vy . Var <$> emit (Hof (RunIO body'))
  _ -> error $ "Cannot vectorize expr: " ++ pprint expr
>>>>>>> 00e0b0ec

vectorizeOp :: Emits o => Op SimpIR i -> VectorizeM i o (VAtom o)
vectorizeOp op = do
  op' <- (inline traversePrimOp) vectorizeAtom op
  case op' of
    IndexRef (VVal Uniform ref) (VVal Contiguous i) -> do
      TC (RefType _ (TabTy tb a)) <- getType ref
      vty <- getVectorType =<< case hoist tb a of
        HoistSuccess a' -> return a'
        HoistFailure _  -> throwVectErr "Can't vectorize dependent table application"
      VVal Contiguous <$> emitOp (VectorSubref ref i vty)
    Place (VVal vref ref) sval@(VVal vval val) -> do
      VVal Uniform <$> case (vref, vval) of
        (Uniform   , Uniform   ) -> emitOp $ Place ref val
        (Uniform   , _         ) -> throwVectErr "Write conflict? This should never happen!"
        (Varying   , _         ) -> throwVectErr "Vector scatter not implemented"
        (Contiguous, Varying   ) -> emitOp $ Place ref val
        (Contiguous, Contiguous) -> emitOp . Place ref =<< ensureVarying sval
        _ -> throwVectErr "Not implemented yet"
    UnOp opk sx@(VVal vx x) -> do
      let v = case vx of Uniform -> Uniform; _ -> Varying
      x' <- if vx /= v then ensureVarying sx else return x
      VVal v <$> emitOp (UnOp opk x')
    BinOp opk sx@(VVal vx x) sy@(VVal vy y) -> do
      let v = case (vx, vy) of (Uniform, Uniform) -> Uniform; _ -> Varying
      x' <- if vx /= v then ensureVarying sx else return x
      y' <- if vy /= v then ensureVarying sy else return y
      VVal v <$> emitOp (BinOp opk x' y')
    CastOp (VVal Uniform ty) (VVal vx x) -> do
      ty' <- case vx of
        Uniform    -> return ty
        Varying    -> getVectorType ty
        Contiguous -> return ty
        ProdStability _ -> throwVectErr "Unexpected cast of product type"
      VVal vx <$> emitOp (CastOp ty' x)
    PtrOffset (VVal Uniform ptr) (VVal Contiguous off) -> do
      VVal Contiguous <$> emitOp (PtrOffset ptr off)
    PtrLoad (VVal Contiguous ptr) -> do
      BaseTy (PtrType (addrSpace, a)) <- getType ptr
      BaseTy av <- getVectorType $ BaseTy a
      ptr' <- emitOp $ CastOp (BaseTy $ PtrType (addrSpace, av)) ptr
      VVal Varying <$> emitOp (PtrLoad ptr')
    _ -> throwVectErr $ "Can't vectorize op: " ++ pprint op'

vectorizeAtom :: SAtom i -> VectorizeM i o (VAtom o)
vectorizeAtom atom = addVectErrCtx "vectorizeAtom" ("Atom:\n" ++ pprint atom) do
  case atom of
    Var v -> lookupSubstM v
    ProjectElt p v -> do
      VVal vv v' <- lookupSubstM v
      ov <- projStability (reverse $ NE.toList p) vv
      let p' = case ov of
                -- Uniform and contiguous values are always of the original type.
                Uniform -> NE.toList p
                Contiguous -> NE.toList p
                -- Vectors of base newtypes are already newtype-stripped.
                Varying -> NE.filter (/= UnwrapBaseNewtype) p
                -- Product types cannot be projected out of base newtypes,
                -- so no need to filter.
                ProdStability _ -> NE.toList p
      return $ VVal ov $ getProjection p' v'
    Con (Lit l) -> return $ VVal Uniform $ Con $ Lit l
    _ -> do
      subst <- getSubst
      VVal Uniform <$> fmapNamesM (uniformSubst subst) atom
    where
      uniformSubst :: Color c => Subst VSubstValC i o -> Name c i -> AtomSubstVal SimpIR c o
      uniformSubst subst n = case subst ! n of
        VVal Uniform x -> SubstVal x
        -- TODO(nrink): Throw instead of `error`.
        _ -> error $ "Can't vectorize atom " ++ pprint atom
      projStability p s = case (p, s) of
        ([]                      , _                ) -> return s
        (ProjectProduct i:is     , ProdStability sbs) -> projStability is (sbs !! i)
        (UnwrapCompoundNewtype:is, _                ) -> projStability is s
        (UnwrapBaseNewtype:is    , _                ) -> projStability is s
        (_                       , Uniform          ) -> return s
        _ -> throwVectErr "Invalid projection"

getVectorType :: SType o -> VectorizeM i o (SAtom o)
getVectorType ty = addVectErrCtx "getVectorType" ("Type:\n" ++ pprint ty) do
  case ty of
    BaseTy (Scalar sbt) -> do
      els <- getLoopWidth
      return $ BaseTy $ Vector [els] sbt
    -- TODO: Should we support tables?
    _ -> throwVectErr $ "Can't make a vector of " ++ pprint ty

ensureVarying :: Emits o => VAtom o -> VectorizeM i o (SAtom o)
ensureVarying (VVal s val) = case s of
  Varying -> return val
  Uniform -> do
    vty <- getVectorType =<< getType val
    emitOp $ VectorBroadcast val vty
  -- Note that the implementation of this case will depend on val's type.
  Contiguous -> do
    ty <- getType val
    vty <- getVectorType ty
    case ty of
      BaseTy (Scalar sbt) -> do
        bval <- emitOp $ VectorBroadcast val vty
        iota <- emitOp $ VectorIota vty
        emitOp $ BinOp (if isIntegral sbt then IAdd else FAdd) bval iota
      _ -> throwVectErr "Not implemented"
  ProdStability _ -> throwVectErr "Not implemented"

-- === Extensions to the name system ===

class DistinctBetween (n::S) (l::S)
instance DistinctBetween VoidS VoidS

data DistinctBetweenEvidence (n::S) (l::S) where
  DistinctBetween :: DistinctBetween n l => DistinctBetweenEvidence n l

fabricateDistinctBetweenEvidence :: forall n l. DistinctBetweenEvidence n l
fabricateDistinctBetweenEvidence = unsafeCoerce $ DistinctBetween @VoidS @VoidS

sinkBetween :: DistinctBetween n l => e n -> e l
sinkBetween = unsafeCoerceE

shortenBetween :: forall l n n' b. (ProvesExt b, Ext n' l, DistinctBetween n l) => b n n' -> DistinctBetweenEvidence n' l
shortenBetween _ = unsafeCoerce $ DistinctBetween @n @l

isDistinctNest :: Nest SDecl n l -> Maybe (DistinctBetweenEvidence n l)
isDistinctNest nest = case noShadows $ toScopeFrag nest of
  True  -> Just $ fabricateDistinctBetweenEvidence
  False -> Nothing

newtype Word32' (n::S) = Word32' Word32
                       deriving (Eq, Show)

toWord32 :: Word32' n -> Word32
toWord32 (Word32' x) = x

fromWord32 :: Word32 -> Word32' n
fromWord32 x = Word32' x

maxWord32' :: Word32' n
maxWord32' = Word32' (maxBound :: Word32)

instance Ord (Word32' n) where
  compare (Word32' x) (Word32' y) = compare x y

instance SinkableE Word32' where
  sinkingProofE _ (Word32' x) = Word32' x
instance HoistableState Word32' where
  hoistState _ _ (Word32' x) = Word32' x
  {-# INLINE hoistState #-}

instance GenericTraverser SimpIR UnitB Word32' where
  traverseExpr expr = case expr of
    Op _ -> do expr' <- substM expr
               ty <- getType expr'
               modify (min $ typeByteWidth ty)
               return expr'
    _ -> traverseExprDefault expr

typeByteWidth :: SType n -> Word32' n
typeByteWidth ty = case ty of
 TC (BaseType bt) -> case bt of
  -- Currently only support vectorization of scalar types (cf. `getVectorType` above):
  Scalar _ -> fromWord32 . fromInteger . toInteger $ sizeOf bt
  _ -> maxWord32'
 _ -> maxWord32'

getNarrowestTypeByteWidth :: (Emits n, EnvReader m) => Expr SimpIR n -> m n Word32
getNarrowestTypeByteWidth x = do
  (_, result) <- liftGenericTraverserM maxWord32' (traverseExpr x)
  if result == maxWord32'
    then return 1
    else return $ toWord32 result<|MERGE_RESOLUTION|>--- conflicted
+++ resolved
@@ -333,7 +333,6 @@
 vectorizeLoopsRec :: (Ext i o, Emits o)
                   => SubstFrag Name i i' o -> Nest SDecl i' i''
                   -> TopVectorizeM o (SubstFrag Name i i'' o)
-<<<<<<< HEAD
 vectorizeLoopsRec frag nest =
   case nest of
     Empty -> return frag
@@ -343,7 +342,7 @@
       narrowestTypeByteWidth <- getNarrowestTypeByteWidth expr'
       let loopWidth = vectorByteWidth `div` narrowestTypeByteWidth
       v <- case expr of
-        Hof (Seq dir (DictCon (IxFin (NatVal n))) dest@(ProdVal [_]) (Lam body))
+        Hof (Seq dir (DictCon (IxFin (NatVal n))) dest@(ProdVal [_]) body)
           | n `mod` loopWidth == 0 -> (do
               Distinct <- getDistinct
               let vn = NatVal $ n `div` loopWidth
@@ -357,27 +356,9 @@
                 modify (<> errs')
                 dest' <- applySubst frag dest
                 body' <- applySubst frag body
-                emit $ Hof $ Seq dir (DictCon $ IxFin $ NatVal n) dest' (Lam body')
+                emit $ Hof $ Seq dir (DictCon $ IxFin $ NatVal n) dest' body'
         _ -> emitDecl (getNameHint b) ann =<< applySubst frag expr
       vectorizeLoopsRec (frag <.> b @> v) rest
-=======
-vectorizeLoopsRec frag = \case
-  Empty -> return frag
-  Nest (Let b (DeclBinding ann _ expr)) rest -> do
-    vectorByteWidth <- ask
-    let narrowestTypeByteWidth = 1  -- TODO: This is too conservative! Find the shortest type in the loop.
-    let loopWidth = vectorByteWidth `div` narrowestTypeByteWidth
-    v <- case expr of
-      Hof (Seq dir (DictCon (IxFin (NatVal n))) dest@(ProdVal [_]) body)
-        | n `mod` loopWidth == 0 -> do
-          Distinct <- getDistinct
-          let vn = NatVal $ n `div` loopWidth
-          body' <- vectorizeSeq loopWidth (TC $ Fin vn) frag body
-          dest' <- applySubst frag dest
-          emit $ Hof $ Seq dir (DictCon $ IxFin vn) dest' body'
-      _ -> emitDecl (getNameHint b) ann =<< applySubst frag expr
-    vectorizeLoopsRec (frag <.> b @> v) rest
->>>>>>> 00e0b0ec
 
 atMostOneEffect :: Effect n -> EffectRow n -> Bool
 atMostOneEffect eff scrutinee = case scrutinee of
@@ -397,13 +378,8 @@
           ref' <- applySubst frag ref
           return (ixTy', ProdTy [newIxTy, ref'])
         _ -> error "Unexpected seq binder type"
-<<<<<<< HEAD
       result <- liftM (`runReaderT` loopWidth) $ liftBuilderT $
-        buildLam (getNameHint b) arr (sink ty') (OneEffect InitEffect) \ci -> do
-=======
-      liftM (runHardFail . (`runReaderT` loopWidth)) $ liftBuilderT $ do
         buildUnaryLamExpr (getNameHint b) (sink ty') \ci -> do
->>>>>>> 00e0b0ec
           (vi, dest) <- fromPair $ Var ci
           let viOrd = unwrapBaseNewtype $ unwrapBaseNewtype vi
           iOrd <- imul viOrd $ IdxRepVal loopWidth
@@ -447,7 +423,6 @@
           extendSubst (b @> v) $ go rest
 
 vectorizeExpr :: Emits o => SExpr i -> VectorizeM i o (VAtom o)
-<<<<<<< HEAD
 vectorizeExpr expr = addVectErrCtx "vectorizeExpr" ("Expr:\n" ++ pprint expr) do
   case expr of
     Atom atom -> vectorizeAtom atom
@@ -455,33 +430,25 @@
     -- Vectorizing IO might not always be safe! Here, we depend on vectorizeOp
     -- being picky about the IO-inducing ops it supports, and expect it to
     -- complain about FFI calls and the like.
-    Hof (RunIO (Lam (LamExpr (LamBinder b UnitTy PlainArrow _) body))) -> do
-      -- TODO: buildBlockAux?
-      (vy, lam') <- withFreshBinder (getNameHint b) UnitTy \b' -> do
-        Abs decls (LiftE vy `PairE` yWithTy) <- buildScoped do
-          VVal vy y <- extendSubst (b @> VVal Uniform UnitVal) $ vectorizeBlock body
-          PairE (LiftE vy) <$> withType y
-        body' <- absToBlock =<< computeAbsEffects (Abs decls yWithTy)
-        effs' <- getEffects body'
-        return (vy, LamExpr (LamBinder b' UnitTy PlainArrow effs') body')
-      VVal vy . Var <$> emit (Hof (RunIO (Lam lam')))
+    Hof (RunIO body) -> do
+    -- TODO: buildBlockAux?
+      Abs decls (LiftE vy `PairE` yWithTy) <- buildScoped do
+        VVal vy y <- vectorizeBlock body
+        PairE (LiftE vy) <$> withType y
+      body' <- absToBlock =<< computeAbsEffects (Abs decls yWithTy)
+      VVal vy . Var <$> emit (Hof (RunIO body'))
     _ -> throwVectErr $ "Cannot vectorize expr: " ++ pprint expr
-=======
-vectorizeExpr expr = case expr of
-  Atom atom -> vectorizeAtom atom
-  Op op -> vectorizeOp op
-  -- Vectorizing IO might not always be safe! Here, we depend on vectorizeOp
-  -- being picky about the IO-inducing ops it supports, and expect it to
-  -- complain about FFI calls and the like.
-  Hof (RunIO body) -> do
-    -- TODO: buildBlockAux?
-    Abs decls (LiftE vy `PairE` yWithTy) <- buildScoped do
-      VVal vy y <- vectorizeBlock body
-      PairE (LiftE vy) <$> withType y
-    body' <- absToBlock =<< computeAbsEffects (Abs decls yWithTy)
-    VVal vy . Var <$> emit (Hof (RunIO body'))
-  _ -> error $ "Cannot vectorize expr: " ++ pprint expr
->>>>>>> 00e0b0ec
+    -- Hof (RunIO (Lam (LamExpr (LamBinder b UnitTy PlainArrow _) body))) -> do
+    --   -- TODO: buildBlockAux?
+    --   (vy, lam') <- withFreshBinder (getNameHint b) UnitTy \b' -> do
+    --     Abs decls (LiftE vy `PairE` yWithTy) <- buildScoped do
+    --       VVal vy y <- extendSubst (b @> VVal Uniform UnitVal) $ vectorizeBlock body
+    --       PairE (LiftE vy) <$> withType y
+    --     body' <- absToBlock =<< computeAbsEffects (Abs decls yWithTy)
+    --     effs' <- getEffects body'
+    --     return (vy, LamExpr (LamBinder b' UnitTy PlainArrow effs') body')
+    --   VVal vy . Var <$> emit (Hof (RunIO (Lam lam')))
+    -- _ -> throwVectErr $ "Cannot vectorize expr: " ++ pprint expr
 
 vectorizeOp :: Emits o => Op SimpIR i -> VectorizeM i o (VAtom o)
 vectorizeOp op = do
