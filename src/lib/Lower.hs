--- conflicted
+++ resolved
@@ -101,32 +101,6 @@
           let eff' = case ann of BlockAnn _ e -> e; NoBlockAnn -> Pure
           return $ Lam $ LamExpr (LamBinder b ty arr eff') body
         _ -> error "Expected a lambda"
-<<<<<<< HEAD
-=======
-    -- Ix methods have to be pure, but this pass might introduce the IO effect
-    -- if they contain loops. In that case, we wrap the generated body in RunIO.
-    Con (Newtype dty@(DictTy _) (ProdVal methods)) -> do
-      dty'@(DictTy (DictType _ clsName _)) <- traverseAtom dty
-      -- Make sure that we're actually dealing with Ix. Other typeclasses might have
-      -- methods with IO and we shouldn't handle those prematurely.
-      lookupSourceMap "Ix" >>= \case
-        Just (UClassVar ixClsName) -> unless (clsName == ixClsName) $
-          throw CompilerErr "Unexpected non-Ix dict newtype?"
-        _ -> error "Ix not a defined interface?"
-      methods' <- forM methods \(Lam (LamExpr b block)) -> do
-        traverseLamBinder b \b' -> Lam . LamExpr b' <$> do
-          block'@(Block ann decls ans) <- traverseGenericE block
-          case ann of
-            BlockAnn bTy bEffs@(EffectRow effs _) | InitEffect `S.member` effs ->
-              buildBlock $ Var <$> do
-                emit . Hof . RunInit =<< withFreshBinder noHint UnitTy \initb -> do
-                  bEffs' <- sinkM bEffs
-                  Abs decls' ans' <- sinkM $ Abs decls ans
-                  return $ Lam $ LamExpr (LamBinder initb UnitTy PlainArrow bEffs') $
-                    Block (BlockAnn (sink bTy) bEffs') decls' ans'
-            _ -> return block'
-      return $ Con $ Newtype dty' $ ProdVal methods'
->>>>>>> 6511eaf2
     _ -> traverseAtomDefault atom
 
 type Dest = Atom
