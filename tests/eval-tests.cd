--- conflicted
+++ resolved
@@ -33,12 +33,7 @@
 arr = unpack iota 7
 
 
-<<<<<<< HEAD
-fun = lam y: sum (map real arr) + y
-=======
-f = lam y. sum (map real x) + y
->>>>>>> e57802be
-
+fun = lam y. sum (map real arr) + y
 
 :p fun 3.0
 
@@ -48,11 +43,7 @@
 
 > [0, 1, 2, 3, 4, 5, 6]
 
-<<<<<<< HEAD
-:p fold (lam x y: iadd x y) 0 arr
-=======
-:p fold (lam x y. iadd x y) 0 x
->>>>>>> e57802be
+:p fold (lam x y. iadd x y) 0 arr
 
 > [21]
 
